/*-------------------------------------------------------------------------
 *
 * attribute.c
 *	  Routines related to the multi tenant monitor.
 *
 * Copyright (c) Citus Data, Inc.
 *
 *-------------------------------------------------------------------------
 */

#include "postgres.h"
#include "unistd.h"

#include "distributed/citus_safe_lib.h"
#include "distributed/log_utils.h"
#include "distributed/listutils.h"
#include "distributed/jsonbutils.h"
#include "distributed/tuplestore.h"
#include "distributed/colocation_utils.h"
#include "executor/execdesc.h"
#include "storage/ipc.h"
#include "storage/lwlock.h"
#include "storage/shmem.h"
#include "utils/builtins.h"
#include "utils/json.h"
#include "distributed/utils/attribute.h"
<<<<<<< HEAD
#include "miscadmin.h"
=======
>>>>>>> 852db8f2


#include <time.h>

static void AttributeMetricsIfApplicable(void);

ExecutorEnd_hook_type prev_ExecutorEnd = NULL;

#define ATTRIBUTE_PREFIX "/*{\"tId\":"
#define ATTRIBUTE_STRING_FORMAT "/*{\"tId\":%s,\"cId\":%d}*/"
#define CITUS_STATS_TENANTS_COLUMNS 7
#define ONE_QUERY_SCORE 1000000000

/* TODO maybe needs to be a stack */
char attributeToTenant[100] = "";
CmdType attributeCommandType = CMD_UNKNOWN;
int colocationGroupId = -1;
clock_t attributeToTenantStart = { 0 };

const char *SharedMemoryNameForMultiTenantMonitor =
	"Shared memory for multi tenant monitor";

char *tenantTrancheName = "Tenant Tranche";
char *monitorTrancheName = "Multi Tenant Monitor Tranche";

static shmem_startup_hook_type prev_shmem_startup_hook = NULL;

static void UpdatePeriodsIfNecessary(MultiTenantMonitor *monitor,
									 TenantStats *tenantStats);
static void ReduceScoreIfNecessary(MultiTenantMonitor *monitor, TenantStats *tenantStats,
								   time_t updateTime);
static void CreateMultiTenantMonitor(void);
static MultiTenantMonitor * CreateSharedMemoryForMultiTenantMonitor(void);
static MultiTenantMonitor * GetMultiTenantMonitor(void);
static void MultiTenantMonitorSMInit(void);
static int CreateTenantStats(MultiTenantMonitor *monitor);
static int FindTenantStats(MultiTenantMonitor *monitor);
static size_t MultiTenantMonitorshmemSize(void);
static char * ExtractTopComment(const char *inputString);
static char * EscapeCommentChars(const char *str);
static char * UnescapeCommentChars(const char *str);

int MultiTenantMonitoringLogLevel = CITUS_LOG_LEVEL_OFF;
int CitusStatsTenantsPeriod = (time_t) 60;
int CitusStatsTenantsLimit = 10;


PG_FUNCTION_INFO_V1(citus_stats_tenants);
PG_FUNCTION_INFO_V1(clean_citus_stats_tenants);


/*
 * citus_stats_tenants finds, updates and returns the statistics for tenants.
 */
Datum
citus_stats_tenants(PG_FUNCTION_ARGS)
{
	/*CheckCitusVersion(ERROR); */

	/*
	 * We keep more than CitusStatsTenantsLimit tenants in our monitor.
	 * We do this to not lose data if a tenant falls out of top CitusStatsTenantsLimit in case they need to return soon.
	 * Normally we return CitusStatsTenantsLimit tenants but if returnAllTenants is true we return all of them.
	 */
	bool returnAllTenants = PG_GETARG_BOOL(0);

	TupleDesc tupleDescriptor = NULL;
	Tuplestorestate *tupleStore = SetupTuplestore(fcinfo, &tupleDescriptor);
	time_t monitoringTime = time(0);

	Datum values[CITUS_STATS_TENANTS_COLUMNS];
	bool isNulls[CITUS_STATS_TENANTS_COLUMNS];

	MultiTenantMonitor *monitor = GetMultiTenantMonitor();

	if (monitor == NULL)
	{
		PG_RETURN_VOID();
	}

	LWLockAcquire(&monitor->lock, LW_EXCLUSIVE);

	monitor->periodStart = monitor->periodStart +
						   ((monitoringTime - monitor->periodStart) /
							CitusStatsTenantsPeriod) *
						   CitusStatsTenantsPeriod;

	int numberOfRowsToReturn = 0;
	if (returnAllTenants)
	{
		numberOfRowsToReturn = monitor->tenantCount;
	}
	else
	{
		numberOfRowsToReturn = Min(monitor->tenantCount, CitusStatsTenantsLimit);
	}

	for (int i = 0; i < numberOfRowsToReturn; i++)
	{
		memset(values, 0, sizeof(values));
		memset(isNulls, false, sizeof(isNulls));

		TenantStats *tenantStats = &monitor->tenants[i];

		UpdatePeriodsIfNecessary(monitor, tenantStats);
		ReduceScoreIfNecessary(monitor, tenantStats, monitoringTime);

		values[0] = Int32GetDatum(tenantStats->colocationGroupId);
		values[1] = PointerGetDatum(cstring_to_text(tenantStats->tenantAttribute));
		values[2] = Int32GetDatum(tenantStats->readsInThisPeriod);
		values[3] = Int32GetDatum(tenantStats->readsInLastPeriod);
		values[4] = Int32GetDatum(tenantStats->readsInThisPeriod +
								  tenantStats->writesInThisPeriod);
		values[5] = Int32GetDatum(tenantStats->readsInLastPeriod +
								  tenantStats->writesInLastPeriod);
		values[6] = Int64GetDatum(tenantStats->score);

		tuplestore_putvalues(tupleStore, tupleDescriptor, values, isNulls);
	}

	LWLockRelease(&monitor->lock);

	PG_RETURN_VOID();
}


/*
 * clean_citus_stats_tenants cleans the citus_stats_tenants monitor.
 */
Datum
clean_citus_stats_tenants(PG_FUNCTION_ARGS)
{
	MultiTenantMonitor *monitor = GetMultiTenantMonitor();
	monitor->tenantCount = 0;
	monitor->periodStart = time(0);

	PG_RETURN_VOID();
}


/*
 * AttributeQueryIfAnnotated assigns the attributes of tenant if the query is annotated.
 */
void
AttributeQueryIfAnnotated(const char *query_string, CmdType commandType)
{
	strcpy_s(attributeToTenant, sizeof(attributeToTenant), "");

	if (query_string == NULL)
	{
		return;
	}

	if (strncmp(ATTRIBUTE_PREFIX, query_string, strlen(ATTRIBUTE_PREFIX)) == 0)
	{
		char *annotation = ExtractTopComment(query_string);
		if (annotation != NULL)
		{
			Datum jsonbDatum = DirectFunctionCall1(jsonb_in, PointerGetDatum(annotation));

			text *tenantIdTextP = ExtractFieldTextP(jsonbDatum, "tId");
			char *tenantId = NULL;
			if (tenantIdTextP != NULL)
			{
				tenantId = UnescapeCommentChars(text_to_cstring(tenantIdTextP));
			}

<<<<<<< HEAD
			int colocationId = ExtractFieldInt32(jsonbDatum, "cId",
												  0);
=======
			colocationGroupId = ExtractFieldInt32(jsonbDatum, "cId",
												  INVALID_COLOCATION_ID);
>>>>>>> 852db8f2

			AttributeTask(tenantId, colocationId, commandType);
		}
	}
}

/*
 * AttributeTask assigns the given attributes of a tenant and starts a timer
 */
void AttributeTask(char *tenantId, int colocationId, CmdType commandType)
{
	ereport(NOTICE, (errmsg("MyProcPid: %d", MyProcPid)));
	sleep(10);

	colocationGroupId = colocationId;
	strcpy_s(attributeToTenant, sizeof(attributeToTenant), tenantId);
	attributeCommandType = commandType;

	if (MultiTenantMonitoringLogLevel != CITUS_LOG_LEVEL_OFF)
	{
		ereport(NOTICE, (errmsg(
								"attributing query to tenant: %s, colocationGroupId: %d",
								quote_literal_cstr(attributeToTenant),
								colocationGroupId)));
	}

	attributeToTenantStart = clock();
}

/*
 * AnnotateQuery annotates the query with tenant attributes.
 */
char *
AnnotateQuery(char *queryString, char *partitionColumn, int colocationId)
{
	if (partitionColumn == NULL)
	{
		return queryString;
	}

	char *commentCharsEscaped = EscapeCommentChars(partitionColumn);
	StringInfo escapedSourceName = makeStringInfo();

	escape_json(escapedSourceName, commentCharsEscaped);

	StringInfo newQuery = makeStringInfo();
	appendStringInfo(newQuery, ATTRIBUTE_STRING_FORMAT, escapedSourceName->data,
					 colocationId);

	appendStringInfoString(newQuery, queryString);

	return newQuery->data;
}


void
CitusAttributeToEnd(QueryDesc *queryDesc)
{
	/*
	 * At the end of the Executor is the last moment we have to attribute the previous
	 * attribution to a tenant, if applicable
	 */
	AttributeMetricsIfApplicable();

	/* now call in to the previously installed hook, or the standard implementation */
	if (prev_ExecutorEnd)
	{
		prev_ExecutorEnd(queryDesc);
	}
	else
	{
		standard_ExecutorEnd(queryDesc);
	}
}


/*
 * AttributeMetricsIfApplicable updates the metrics for current tenant's statistics
 */
static void
AttributeMetricsIfApplicable()
{
	if (strcmp(attributeToTenant, "") != 0)
	{
		clock_t end = { 0 };

		end = clock();
		time_t queryTime = time(0);
		double cpu_time_used = ((double) (end - attributeToTenantStart)) / CLOCKS_PER_SEC;

		if (MultiTenantMonitoringLogLevel != CITUS_LOG_LEVEL_OFF)
		{
			ereport(NOTICE, (errmsg("attribute cpu counter (%f) to tenant: %s",
									cpu_time_used, attributeToTenant)));
		}

		MultiTenantMonitor *monitor = GetMultiTenantMonitor();

		LWLockAcquire(&monitor->lock, LW_SHARED);

		monitor->periodStart = monitor->periodStart +
							   ((queryTime - monitor->periodStart) /
								CitusStatsTenantsPeriod) *
							   CitusStatsTenantsPeriod;

		int tenantIndex = FindTenantStats(monitor);

		if (tenantIndex == -1)
		{
			tenantIndex = CreateTenantStats(monitor);
		}
		TenantStats *tenantStats = &monitor->tenants[tenantIndex];

		LWLockAcquire(&tenantStats->lock, LW_EXCLUSIVE);

		UpdatePeriodsIfNecessary(monitor, tenantStats);
		tenantStats->lastQueryTime = queryTime;

		ReduceScoreIfNecessary(monitor, tenantStats, queryTime);

		/*
		 * We do this after the reducing the scores so the scores in this period are not affected by the reduction.
		 */
		tenantStats->score += ONE_QUERY_SCORE;


		/*
		 * After updating the score we might need to change the rank of the tenant in the monitor
		 */
		while (tenantIndex != 0 &&
			   monitor->tenants[tenantIndex - 1].score <
			   monitor->tenants[tenantIndex].score)
		{
			LWLockAcquire(&monitor->tenants[tenantIndex - 1].lock, LW_EXCLUSIVE);

			ReduceScoreIfNecessary(monitor, &monitor->tenants[tenantIndex - 1],
								   queryTime);

			TenantStats tempTenant = monitor->tenants[tenantIndex];
			monitor->tenants[tenantIndex] = monitor->tenants[tenantIndex - 1];
			monitor->tenants[tenantIndex - 1] = tempTenant;

			LWLockRelease(&monitor->tenants[tenantIndex].lock);

			tenantIndex--;
		}
		tenantStats = &monitor->tenants[tenantIndex];

		if (attributeCommandType == CMD_SELECT)
		{
			tenantStats->readCount++;
			tenantStats->readsInThisPeriod++;
			tenantStats->totalReadTime += cpu_time_used;
		}
		else if (attributeCommandType == CMD_UPDATE ||
				 attributeCommandType == CMD_INSERT ||
				 attributeCommandType == CMD_DELETE)
		{
			tenantStats->writeCount++;
			tenantStats->writesInThisPeriod++;
			tenantStats->totalWriteTime += cpu_time_used;
		}

		LWLockRelease(&monitor->lock);
		LWLockRelease(&tenantStats->lock);

		/*
		 * We keep up to CitusStatsTenantsLimit * 3 tenants instead of CitusStatsTenantsLimit,
		 * so we don't lose data immediately after a tenant is out of top CitusStatsTenantsLimit
		 *
		 * Every time tenant count hits CitusStatsTenantsLimit * 3, we reduce it back to CitusStatsTenantsLimit * 2.
		 */
		if (monitor->tenantCount >= CitusStatsTenantsLimit * 3)
		{
			LWLockAcquire(&monitor->lock, LW_EXCLUSIVE);
			monitor->tenantCount = CitusStatsTenantsLimit * 2;
			LWLockRelease(&monitor->lock);
		}

		if (MultiTenantMonitoringLogLevel != CITUS_LOG_LEVEL_OFF)
		{
			ereport(NOTICE, (errmsg("total read count = %d, total read CPU time = %f "
									"to tenant: %s",
									tenantStats->readCount,
									tenantStats->totalReadTime,
									tenantStats->tenantAttribute)));
		}
	}

	strcpy_s(attributeToTenant, sizeof(attributeToTenant), "");
}


/*
 * UpdatePeriodsIfNecessary moves the query counts to previous periods if a enough time has passed.
 *
 * If 1 period has passed after the latest query, this function moves this period's counts to the last period
 * and cleans this period's statistics.
 *
 * If 2 or more periods has passed after the last query, this function cleans all both this and last period's
 * statistics.
 */
static void
UpdatePeriodsIfNecessary(MultiTenantMonitor *monitor, TenantStats *tenantStats)
{
	/*
	 * If the last query in this tenant was before the start of current period
	 * but there are some query count for this period we move them to the last period.
	 */
	if (tenantStats->lastQueryTime < monitor->periodStart &&
		(tenantStats->writesInThisPeriod || tenantStats->readsInThisPeriod))
	{
		tenantStats->writesInLastPeriod = tenantStats->writesInThisPeriod;
		tenantStats->writesInThisPeriod = 0;

		tenantStats->readsInLastPeriod = tenantStats->readsInThisPeriod;
		tenantStats->readsInThisPeriod = 0;
	}

	/*
	 * If the last query is more than two periods ago, we clean the last period counts too.
	 */
	if (tenantStats->lastQueryTime < monitor->periodStart - CitusStatsTenantsPeriod)
	{
		tenantStats->writesInLastPeriod = 0;

		tenantStats->readsInLastPeriod = 0;
	}
}


/*
 * ReduceScoreIfNecessary reduces the tenant score only if it is necessary.
 *
 * We halve the tenants' scores after each period. This function checks the number of
 * periods that passed after the lsat score reduction and reduces the score accordingly.
 */
static void
ReduceScoreIfNecessary(MultiTenantMonitor *monitor, TenantStats *tenantStats,
					   time_t updateTime)
{
	/*
	 * With each query we increase the score of tenant by ONE_QUERY_SCORE.
	 * After one period we halve the scores.
	 *
	 * Here we calculate how many periods passed after the last time we did score reduction
	 * If the latest score reduction was in this period this number should be 0,
	 * if it was in the last period this number should be 1 and so on.
	 */
	int periodCountAfterLastScoreReduction = (monitor->periodStart -
											  tenantStats->lastScoreReduction +
											  CitusStatsTenantsPeriod - 1) /
											 CitusStatsTenantsPeriod;

	/*
	 * This should not happen but let's make sure
	 */
	if (periodCountAfterLastScoreReduction < 0)
	{
		periodCountAfterLastScoreReduction = 0;
	}

	/*
	 * If the last score reduction was not in this period we do score reduction now.
	 */
	if (periodCountAfterLastScoreReduction > 0)
	{
		tenantStats->score >>= periodCountAfterLastScoreReduction;
		tenantStats->lastScoreReduction = updateTime;
	}
}


/*
 * CreateMultiTenantMonitor creates the data structure for multi tenant monitor.
 */
static void
CreateMultiTenantMonitor()
{
	MultiTenantMonitor *monitor = CreateSharedMemoryForMultiTenantMonitor();
	monitor->tenantCount = 0;
	monitor->periodStart = time(0);
}


/*
 * CreateSharedMemoryForMultiTenantMonitor creates a dynamic shared memory segment for multi tenant monitor.
 */
static MultiTenantMonitor *
CreateSharedMemoryForMultiTenantMonitor()
{
	bool found = false;
	MultiTenantMonitor *monitor = ShmemInitStruct(SharedMemoryNameForMultiTenantMonitor,
												  MultiTenantMonitorshmemSize(),
												  &found);
	if (found)
	{
		return monitor;
	}

	monitor->namedLockTranche.trancheId = LWLockNewTrancheId();
	monitor->namedLockTranche.trancheName = monitorTrancheName;

	LWLockRegisterTranche(monitor->namedLockTranche.trancheId,
						  monitor->namedLockTranche.trancheName);
	LWLockInitialize(&monitor->lock, monitor->namedLockTranche.trancheId);

	return monitor;
}


/*
 * GetMultiTenantMonitor returns the data structure for multi tenant monitor.
 */
static MultiTenantMonitor *
GetMultiTenantMonitor()
{
	bool found = false;
	MultiTenantMonitor *monitor = ShmemInitStruct(SharedMemoryNameForMultiTenantMonitor,
												  MultiTenantMonitorshmemSize(),
												  &found);

	if (!found)
	{
		elog(WARNING, "monitor not found");
		return NULL;
	}

	return monitor;
}


/*
 * InitializeMultiTenantMonitorSMHandleManagement sets up the shared memory startup hook
 * so that the multi tenant monitor can be initialized and stored in shared memory.
 */
void
InitializeMultiTenantMonitorSMHandleManagement()
{
	prev_shmem_startup_hook = shmem_startup_hook;
	shmem_startup_hook = MultiTenantMonitorSMInit;
}


/*
 * MultiTenantMonitorSMInit initializes the shared memory for MultiTenantMonitorSMData.
 *
 * MultiTenantMonitorSMData only holds the dsm (dynamic shared memory) handle for the actual
 * multi tenant monitor.
 */
static void
MultiTenantMonitorSMInit()
{
	CreateMultiTenantMonitor();

	if (prev_shmem_startup_hook != NULL)
	{
		prev_shmem_startup_hook();
	}
}


/*
 * CreateTenantStats creates the data structure for a tenant's statistics.
 */
static int
CreateTenantStats(MultiTenantMonitor *monitor)
{
	int tenantIndex = monitor->tenantCount;

	memset(&monitor->tenants[tenantIndex], 0, sizeof(monitor->tenants[tenantIndex]));

	strcpy_s(monitor->tenants[tenantIndex].tenantAttribute,
			 sizeof(monitor->tenants[tenantIndex].tenantAttribute), attributeToTenant);
	monitor->tenants[tenantIndex].colocationGroupId = colocationGroupId;

	monitor->tenants[tenantIndex].namedLockTranche.trancheId = LWLockNewTrancheId();
	monitor->tenants[tenantIndex].namedLockTranche.trancheName = tenantTrancheName;

	LWLockRegisterTranche(monitor->tenants[tenantIndex].namedLockTranche.trancheId,
						  monitor->tenants[tenantIndex].namedLockTranche.trancheName);
	LWLockInitialize(&monitor->tenants[tenantIndex].lock,
					 monitor->tenants[tenantIndex].namedLockTranche.trancheId);

	monitor->tenantCount++;

	return tenantIndex;
}


/*
 * FindTenantStats finds the dsm (dynamic shared memory) handle for the current tenant's statistics.
 */
static int
FindTenantStats(MultiTenantMonitor *monitor)
{
	for (int i = 0; i < monitor->tenantCount; i++)
	{
		TenantStats *tenantStats = &monitor->tenants[i];
		if (strcmp(tenantStats->tenantAttribute, attributeToTenant) == 0 &&
			tenantStats->colocationGroupId == colocationGroupId)
		{
			return i;
		}
	}

	return -1;
}


/*
 * MultiTenantMonitorshmemSize calculates the size of the multi tenant monitor using
 * CitusStatsTenantsLimit parameter.
 */
static size_t
MultiTenantMonitorshmemSize(void)
{
	Size size = sizeof(MultiTenantMonitor);
	size = add_size(size, mul_size(sizeof(TenantStats), CitusStatsTenantsLimit * 3));

	return size;
}


/*
 * ExtractTopComment extracts the top-level multi-line comment from a given input string.
 */
static char *
ExtractTopComment(const char *inputString)
{
    int commentCharsLength = 2;
    int inputStringLen = strlen(inputString);
    if (inputStringLen < commentCharsLength)
    {
        return NULL;
    }

    const char *commentStartChars = "/*";
    const char *commentEndChars = "*/";

    /* If query doesn't start with a comment, return NULL */
    if (strstr(inputString, commentStartChars) != inputString)
    {
        return NULL;
    }

    StringInfo commentData = makeStringInfo();

    /* Skip the comment start characters */
    const char *commentStart = inputString + commentCharsLength;

    /* Find the first comment end character */
    const char *commentEnd = strstr(commentStart, commentEndChars);
    if (commentEnd == NULL)
    {
        return NULL;
    }

    /* Append the comment to the StringInfo buffer */
    int commentLength = commentEnd - commentStart;
    appendStringInfo(commentData, "%.*s", commentLength, commentStart);

    /* Return the extracted comment */
    return commentData->data;
}

/*  EscapeCommentChars adds a backslash before each occurrence of '*' or '/' in the input string */
static char *
EscapeCommentChars(const char *str)
{
	int originalStringLength = strlen(str);
	StringInfo escapedString = makeStringInfo();

	for (int originalStringIndex = 0; originalStringIndex < originalStringLength;
		 originalStringIndex++)
	{
		if (str[originalStringIndex] == '*' || str[originalStringIndex] == '/')
		{
			appendStringInfoChar(escapedString, '\\');
		}

		appendStringInfoChar(escapedString, str[originalStringIndex]);
 	}

	return escapedString->data;
}

/*  UnescapeCommentChars removes the backslash that precedes '*' or '/' in the input string. */
static char *
UnescapeCommentChars(const char *str)
{
	int originalStringLength = strlen(str);
	StringInfo unescapedString = makeStringInfo();

	for (int originalStringindex = 0; originalStringindex < originalStringLength;
		 originalStringindex++)
	{
		if (str[originalStringindex] == '\\' &&
			originalStringindex < originalStringLength - 1 &&
			(str[originalStringindex + 1] == '*' ||
			 str[originalStringindex + 1] == '/'))
		{
			originalStringindex++;
		}
		appendStringInfoChar(unescapedString, str[originalStringindex]);
	}

	return unescapedString->data;
}<|MERGE_RESOLUTION|>--- conflicted
+++ resolved
@@ -24,10 +24,7 @@
 #include "utils/builtins.h"
 #include "utils/json.h"
 #include "distributed/utils/attribute.h"
-<<<<<<< HEAD
 #include "miscadmin.h"
-=======
->>>>>>> 852db8f2
 
 
 #include <time.h>
@@ -195,13 +192,8 @@
 				tenantId = UnescapeCommentChars(text_to_cstring(tenantIdTextP));
 			}
 
-<<<<<<< HEAD
 			int colocationId = ExtractFieldInt32(jsonbDatum, "cId",
 												  0);
-=======
-			colocationGroupId = ExtractFieldInt32(jsonbDatum, "cId",
-												  INVALID_COLOCATION_ID);
->>>>>>> 852db8f2
 
 			AttributeTask(tenantId, colocationId, commandType);
 		}
