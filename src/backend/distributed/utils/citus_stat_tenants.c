/*-------------------------------------------------------------------------
 *
 * citus_stat_tenants.c
 *	  Routines related to the multi tenant monitor.
 *
 * Copyright (c) Citus Data, Inc.
 *
 *-------------------------------------------------------------------------
 */

#include "postgres.h"
#include "unistd.h"

#include "access/hash.h"
#include "distributed/citus_safe_lib.h"
#include "distributed/colocation_utils.h"
#include "distributed/distributed_planner.h"
#include "distributed/jsonbutils.h"
#include "distributed/log_utils.h"
#include "distributed/listutils.h"
#include "distributed/metadata_cache.h"
#include "distributed/multi_executor.h"
#include "distributed/tenant_schema_metadata.h"
#include "distributed/tuplestore.h"
#include "distributed/utils/citus_stat_tenants.h"
#include "executor/execdesc.h"
#include "storage/ipc.h"
#include "storage/lwlock.h"
#include "storage/shmem.h"
#include "sys/time.h"
#include "utils/builtins.h"
#include "utils/datetime.h"
#include "utils/json.h"
#include "utils/lsyscache.h"
#include "utils/syscache.h"

#include <time.h>

static void AttributeMetricsIfApplicable(void);

ExecutorEnd_hook_type prev_ExecutorEnd = NULL;

#define ATTRIBUTE_PREFIX "/*{\"cId\":"
#define ATTRIBUTE_STRING_FORMAT "/*{\"cId\":%d,\"tId\":%s}*/"
#define ATTRIBUTE_STRING_FORMAT_WITHOUT_TID "/*{\"cId\":%d}*/"
#define STAT_TENANTS_COLUMNS 9
#define ONE_QUERY_SCORE 1000000000

static char AttributeToTenant[MAX_TENANT_ATTRIBUTE_LENGTH] = "";
static CmdType AttributeToCommandType = CMD_UNKNOWN;
static int AttributeToColocationGroupId = INVALID_COLOCATION_ID;
static clock_t QueryStartClock = { 0 };
static clock_t QueryEndClock = { 0 };

static const char *SharedMemoryNameForMultiTenantMonitor =
	"Shared memory for multi tenant monitor";
static char *MonitorTrancheName = "Multi Tenant Monitor Tranche";

static shmem_startup_hook_type prev_shmem_startup_hook = NULL;

static int CompareTenantScore(const void *leftElement, const void *rightElement);
static void UpdatePeriodsIfNecessary(TenantStats *tenantStats, TimestampTz queryTime);
static void ReduceScoreIfNecessary(TenantStats *tenantStats, TimestampTz queryTime);
static void EvictTenantsIfNecessary(TimestampTz queryTime);
static void RecordTenantStats(TenantStats *tenantStats, TimestampTz queryTime);
static MultiTenantMonitor * CreateSharedMemoryForMultiTenantMonitor(void);
static MultiTenantMonitor * GetMultiTenantMonitor(void);
static void MultiTenantMonitorSMInit(void);
static TenantStats * CreateTenantStats(MultiTenantMonitor *monitor, TimestampTz
									   queryTime);
static void FillTenantStatsHashKey(TenantStatsHashKey *key, char *tenantAttribute, uint32
								   colocationGroupId);
static TenantStats * FindTenantStats(MultiTenantMonitor *monitor);
static size_t MultiTenantMonitorshmemSize(void);
static char * ExtractTopComment(const char *inputString);
static char * EscapeCommentChars(const char *str);
static char * UnescapeCommentChars(const char *str);

int StatTenantsLogLevel = CITUS_LOG_LEVEL_OFF;
int StatTenantsPeriod = (time_t) 60;
int StatTenantsLimit = 100;
int StatTenantsTrack = STAT_TENANTS_TRACK_NONE;
int StatTenantsSampleRateForNewTenants = 100;

PG_FUNCTION_INFO_V1(citus_stat_tenants_local);
PG_FUNCTION_INFO_V1(citus_stat_tenants_local_reset);


/*
 * citus_stat_tenants_local finds, updates and returns the statistics for tenants.
 */
Datum
citus_stat_tenants_local(PG_FUNCTION_ARGS)
{
	CheckCitusVersion(ERROR);

	/*
	 * We keep more than StatTenantsLimit tenants in our monitor.
	 * We do this to not lose data if a tenant falls out of top StatTenantsLimit in case they need to return soon.
	 * Normally we return StatTenantsLimit tenants but if returnAllTenants is true we return all of them.
	 */
	bool returnAllTenants = PG_GETARG_BOOL(0);

	TupleDesc tupleDescriptor = NULL;
	Tuplestorestate *tupleStore = SetupTuplestore(fcinfo, &tupleDescriptor);
	TimestampTz monitoringTime = GetCurrentTimestamp();

	Datum values[STAT_TENANTS_COLUMNS];
	bool isNulls[STAT_TENANTS_COLUMNS];

	MultiTenantMonitor *monitor = GetMultiTenantMonitor();

	if (monitor == NULL)
	{
		PG_RETURN_VOID();
	}

	LWLockAcquire(&monitor->lock, LW_EXCLUSIVE);

	int numberOfRowsToReturn = 0;
	int tenantStatsCount = hash_get_num_entries(monitor->tenants);
	if (returnAllTenants)
	{
		numberOfRowsToReturn = tenantStatsCount;
	}
	else
	{
		numberOfRowsToReturn = Min(tenantStatsCount,
								   StatTenantsLimit);
	}

	/* Allocate an array to hold the tenants. */
	TenantStats **stats = palloc(tenantStatsCount *
								 sizeof(TenantStats *));

	HASH_SEQ_STATUS hash_seq;
	TenantStats *stat;

	/* Get all the tenants from the hash table. */
	int j = 0;
	hash_seq_init(&hash_seq, monitor->tenants);
	while ((stat = hash_seq_search(&hash_seq)) != NULL)
	{
		stats[j++] = stat;
		UpdatePeriodsIfNecessary(stat, monitoringTime);
		ReduceScoreIfNecessary(stat, monitoringTime);
	}

	/* Sort the tenants by their score. */
	SafeQsort(stats, j, sizeof(TenantStats *),
			  CompareTenantScore);

	for (int i = 0; i < numberOfRowsToReturn; i++)
	{
		memset(values, 0, sizeof(values));
		memset(isNulls, false, sizeof(isNulls));

		TenantStats *tenantStats = stats[i];

<<<<<<< HEAD
		values[0] = Int32GetDatum(tenantStats->colocationGroupId);

		if (tenantStats->tenantAttribute[0] == '\0')
		{
			isNulls[1] = true;
		}
		else
		{
			values[1] = PointerGetDatum(cstring_to_text(tenantStats->tenantAttribute));
		}

=======
		values[0] = Int32GetDatum(tenantStats->key.colocationGroupId);
		values[1] = PointerGetDatum(cstring_to_text(tenantStats->key.tenantAttribute));
>>>>>>> 2c509b71
		values[2] = Int32GetDatum(tenantStats->readsInThisPeriod);
		values[3] = Int32GetDatum(tenantStats->readsInLastPeriod);
		values[4] = Int32GetDatum(tenantStats->readsInThisPeriod +
								  tenantStats->writesInThisPeriod);
		values[5] = Int32GetDatum(tenantStats->readsInLastPeriod +
								  tenantStats->writesInLastPeriod);
		values[6] = Float8GetDatum(tenantStats->cpuUsageInThisPeriod);
		values[7] = Float8GetDatum(tenantStats->cpuUsageInLastPeriod);
		values[8] = Int64GetDatum(tenantStats->score);

		tuplestore_putvalues(tupleStore, tupleDescriptor, values, isNulls);
	}

	pfree(stats);

	LWLockRelease(&monitor->lock);

	PG_RETURN_VOID();
}


/*
 * citus_stat_tenants_local_reset resets monitor for tenant statistics
 * on the local node.
 */
Datum
citus_stat_tenants_local_reset(PG_FUNCTION_ARGS)
{
	MultiTenantMonitor *monitor = GetMultiTenantMonitor();

	/* if monitor is not created yet, there is nothing to reset */
	if (monitor == NULL)
	{
		PG_RETURN_VOID();
	}

	HASH_SEQ_STATUS hash_seq;
	TenantStats *stats;

	LWLockAcquire(&monitor->lock, LW_EXCLUSIVE);

	hash_seq_init(&hash_seq, monitor->tenants);
	while ((stats = hash_seq_search(&hash_seq)) != NULL)
	{
		hash_search(monitor->tenants, &stats->key, HASH_REMOVE, NULL);
	}

	LWLockRelease(&monitor->lock);

	PG_RETURN_VOID();
}


/*
 * AttributeQueryIfAnnotated checks the query annotation and if the query is annotated
 * for the tenant statistics monitoring this function records the tenant attributes.
 */
void
AttributeQueryIfAnnotated(const char *query_string, CmdType commandType)
{
	if (StatTenantsTrack == STAT_TENANTS_TRACK_NONE)
	{
		return;
	}

	AttributeToColocationGroupId = INVALID_COLOCATION_ID;

	if (query_string == NULL)
	{
		return;
	}

	if (strncmp(ATTRIBUTE_PREFIX, query_string, strlen(ATTRIBUTE_PREFIX)) == 0)
	{
		char *annotation = ExtractTopComment(query_string);
		if (annotation != NULL)
		{
			Datum jsonbDatum = DirectFunctionCall1(jsonb_in, PointerGetDatum(annotation));

			text *tenantIdTextP = ExtractFieldTextP(jsonbDatum, "tId");
			char *tenantId = NULL;
			if (tenantIdTextP != NULL)
			{
				tenantId = UnescapeCommentChars(text_to_cstring(tenantIdTextP));
			}

			int colocationId = ExtractFieldInt32(jsonbDatum, "cId",
												 INVALID_COLOCATION_ID);

			AttributeTask(tenantId, colocationId, commandType);
		}
	}
}


/*
 * AttributeTask assigns the given attributes of a tenant and starts a timer
 */
void
AttributeTask(char *tenantId, int colocationId, CmdType commandType)
{
	if (StatTenantsTrack == STAT_TENANTS_TRACK_NONE ||
		colocationId == INVALID_COLOCATION_ID)
	{
		return;
	}

<<<<<<< HEAD
	/*
	 * if tenantId is NULL, it must be a schema-based tenant and
	 * we try to get the tenantId from the colocationId to lookup schema name and use it as a tenantId
	 */
	if (tenantId == NULL)
	{
		if (!IsTenantSchemaColocationGroup(colocationId))
=======
	TenantStatsHashKey key = { 0 };
	FillTenantStatsHashKey(&key, tenantId, colocationId);

	MultiTenantMonitor *monitor = GetMultiTenantMonitor();
	bool found = false;
	hash_search(monitor->tenants, &key, HASH_FIND, &found);

	/* If the tenant is not found in the hash table, we will track the query with a probability of StatTenantsSampleRateForNewTenants. */
	if (!found)
	{
		int randomValue = rand() % 100;
		bool shouldTrackQuery = randomValue < StatTenantsSampleRateForNewTenants;
		if (!shouldTrackQuery)
>>>>>>> 2c509b71
		{
			return;
		}
	}

	AttributeToColocationGroupId = colocationId;
	if (tenantId != NULL)
	{
		strncpy_s(AttributeToTenant, MAX_TENANT_ATTRIBUTE_LENGTH, tenantId,
				  MAX_TENANT_ATTRIBUTE_LENGTH - 1);
	}
	else
	{
		strcpy_s(AttributeToTenant, sizeof(AttributeToTenant), "");
	}
	AttributeToCommandType = commandType;
	QueryStartClock = clock();
}


/*
 * AnnotateQuery annotates the query with tenant attributes.
 * if the query has a partition key, we annotate it with the partition key value and colocationId
 * if the query doesn't have a partition key and if it's a schema-based tenant, we annotate it with the colocationId only.
 */
char *
AnnotateQuery(char *queryString, Const *partitionKeyValue, int colocationId)
{
	if (StatTenantsTrack == STAT_TENANTS_TRACK_NONE ||
		colocationId == INVALID_COLOCATION_ID)
	{
		return queryString;
	}

	StringInfo newQuery = makeStringInfo();

	/* if the query doesn't have a parititon key value, check if it is a tenant schema */
	if (partitionKeyValue == NULL)
	{
		if (IsTenantSchemaColocationGroup(colocationId))
		{
			/* If it is a schema-based tenant, we only annotate the query with colocationId */
			appendStringInfo(newQuery, ATTRIBUTE_STRING_FORMAT_WITHOUT_TID,
							 colocationId);
		}
		else
		{
			/* If it is not a schema-based tenant query and doesn't have a parititon key,
			 * we don't annotate it
			 */
			return queryString;
		}
	}
	else
	{
		/* if the query has a partition key value, we annotate it with both tenantId and colocationId */
		char *partitionKeyValueString = DatumToString(partitionKeyValue->constvalue,
													  partitionKeyValue->consttype);

		char *commentCharsEscaped = EscapeCommentChars(partitionKeyValueString);
		StringInfo escapedSourceName = makeStringInfo();
		escape_json(escapedSourceName, commentCharsEscaped);

		appendStringInfo(newQuery, ATTRIBUTE_STRING_FORMAT, colocationId,
						 escapedSourceName->data
						 );
	}

	appendStringInfoString(newQuery, queryString);

	return newQuery->data;
}


/*
 * CitusAttributeToEnd keeps the statistics for the tenant and calls the previously installed end hook
 * or the standard executor end function.
 */
void
CitusAttributeToEnd(QueryDesc *queryDesc)
{
	/*
	 * At the end of the Executor is the last moment we have to attribute the previous
	 * attribution to a tenant, if applicable
	 */
	AttributeMetricsIfApplicable();

	/* now call in to the previously installed hook, or the standard implementation */
	if (prev_ExecutorEnd)
	{
		prev_ExecutorEnd(queryDesc);
	}
	else
	{
		standard_ExecutorEnd(queryDesc);
	}
}


/*
 * CompareTenantScore is used to sort the tenant statistics by score
 * in descending order.
 */
static int
CompareTenantScore(const void *leftElement, const void *rightElement)
{
	double l_usage = (*(TenantStats *const *) leftElement)->score;
	double r_usage = (*(TenantStats *const *) rightElement)->score;

	if (l_usage > r_usage)
	{
		return -1;
	}
	else if (l_usage < r_usage)
	{
		return 1;
	}
	return 0;
}


/*
 * AttributeMetricsIfApplicable updates the metrics for current tenant's statistics
 */
static void
AttributeMetricsIfApplicable()
{
	if (StatTenantsTrack == STAT_TENANTS_TRACK_NONE ||
		AttributeToColocationGroupId == INVALID_COLOCATION_ID)
	{
		return;
	}

	/*
	 * return if we are not in the top level to make sure we are not
	 * stopping counting time for a sub-level execution
	 */
	if (ExecutorLevel != 0 || PlannerLevel != 0)
	{
		return;
	}

	QueryEndClock = clock();

	TimestampTz queryTime = GetCurrentTimestamp();

	MultiTenantMonitor *monitor = GetMultiTenantMonitor();

	/*
	 * We need to acquire the monitor lock in shared mode to check if the tenant is
	 * already in the monitor. If it is not, we need to acquire the lock in
	 * exclusive mode to add the tenant to the monitor.
	 *
	 * We need to check again if the tenant is in the monitor after acquiring the
	 * exclusive lock to avoid adding the tenant twice. Some other backend might
	 * have added the tenant while we were waiting for the lock.
	 *
	 * After releasing the exclusive lock, we need to acquire the lock in shared
	 * mode to update the tenant's statistics. We need to check again if the tenant
	 * is in the monitor after acquiring the shared lock because some other backend
	 * might have removed the tenant while we were waiting for the lock.
	 */
	LWLockAcquire(&monitor->lock, LW_SHARED);

	TenantStats *tenantStats = FindTenantStats(monitor);

	if (tenantStats != NULL)
	{
		SpinLockAcquire(&tenantStats->lock);

		UpdatePeriodsIfNecessary(tenantStats, queryTime);
		ReduceScoreIfNecessary(tenantStats, queryTime);
		RecordTenantStats(tenantStats, queryTime);

		SpinLockRelease(&tenantStats->lock);
	}
	else
	{
		LWLockRelease(&monitor->lock);

		LWLockAcquire(&monitor->lock, LW_EXCLUSIVE);
		tenantStats = FindTenantStats(monitor);

		if (tenantStats == NULL)
		{
			tenantStats = CreateTenantStats(monitor, queryTime);
		}

		LWLockRelease(&monitor->lock);

		LWLockAcquire(&monitor->lock, LW_SHARED);
		tenantStats = FindTenantStats(monitor);
		if (tenantStats != NULL)
		{
			SpinLockAcquire(&tenantStats->lock);

			UpdatePeriodsIfNecessary(tenantStats, queryTime);
			ReduceScoreIfNecessary(tenantStats, queryTime);
			RecordTenantStats(tenantStats, queryTime);

			SpinLockRelease(&tenantStats->lock);
		}
	}
	LWLockRelease(&monitor->lock);

	AttributeToColocationGroupId = INVALID_COLOCATION_ID;
}


/*
 * UpdatePeriodsIfNecessary moves the query counts to previous periods if a enough time has passed.
 *
 * If 1 period has passed after the latest query, this function moves this period's counts to the last period
 * and cleans this period's statistics.
 *
 * If 2 or more periods has passed after the last query, this function cleans all both this and last period's
 * statistics.
 */
static void
UpdatePeriodsIfNecessary(TenantStats *tenantStats, TimestampTz queryTime)
{
	long long int periodInMicroSeconds = StatTenantsPeriod * USECS_PER_SEC;
	long long int periodInMilliSeconds = StatTenantsPeriod * 1000;
	TimestampTz periodStart = queryTime - (queryTime % periodInMicroSeconds);

	/*
	 * If the last query in this tenant was before the start of current period
	 * but there are some query count for this period we move them to the last period.
	 */
	if (tenantStats->lastQueryTime < periodStart &&
		(tenantStats->writesInThisPeriod || tenantStats->readsInThisPeriod))
	{
		tenantStats->writesInLastPeriod = tenantStats->writesInThisPeriod;
		tenantStats->writesInThisPeriod = 0;

		tenantStats->readsInLastPeriod = tenantStats->readsInThisPeriod;
		tenantStats->readsInThisPeriod = 0;

		tenantStats->cpuUsageInLastPeriod = tenantStats->cpuUsageInThisPeriod;
		tenantStats->cpuUsageInThisPeriod = 0;
	}

	/*
	 * If the last query is more than two periods ago, we clean the last period counts too.
	 */
	if (TimestampDifferenceExceeds(tenantStats->lastQueryTime, periodStart,
								   periodInMilliSeconds))
	{
		tenantStats->writesInLastPeriod = 0;

		tenantStats->readsInLastPeriod = 0;

		tenantStats->cpuUsageInLastPeriod = 0;
	}
}


/*
 * ReduceScoreIfNecessary reduces the tenant score only if it is necessary.
 *
 * We halve the tenants' scores after each period. This function checks the number of
 * periods that passed after the lsat score reduction and reduces the score accordingly.
 */
static void
ReduceScoreIfNecessary(TenantStats *tenantStats, TimestampTz queryTime)
{
	long long int periodInMicroSeconds = StatTenantsPeriod * USECS_PER_SEC;
	TimestampTz periodStart = queryTime - (queryTime % periodInMicroSeconds);

	/*
	 * With each query we increase the score of tenant by ONE_QUERY_SCORE.
	 * After one period we halve the scores.
	 *
	 * Here we calculate how many periods passed after the last time we did score reduction
	 * If the latest score reduction was in this period this number should be 0,
	 * if it was in the last period this number should be 1 and so on.
	 */
	int periodCountAfterLastScoreReduction = (periodStart -
											  tenantStats->lastScoreReduction +
											  periodInMicroSeconds - 1) /
											 periodInMicroSeconds;

	/*
	 * This should not happen but let's make sure
	 */
	if (periodCountAfterLastScoreReduction < 0)
	{
		periodCountAfterLastScoreReduction = 0;
	}

	/*
	 * If the last score reduction was not in this period we do score reduction now.
	 */
	if (periodCountAfterLastScoreReduction > 0)
	{
		tenantStats->score >>= periodCountAfterLastScoreReduction;
		tenantStats->lastScoreReduction = queryTime;
	}
}


/*
 * EvictTenantsIfNecessary sorts and evicts the tenants if the tenant count is more than or
 * equal to 3 * StatTenantsLimit.
 */
static void
EvictTenantsIfNecessary(TimestampTz queryTime)
{
	MultiTenantMonitor *monitor = GetMultiTenantMonitor();

	/*
	 * We keep up to StatTenantsLimit * 3 tenants instead of StatTenantsLimit,
	 * so we don't lose data immediately after a tenant is out of top StatTenantsLimit
	 *
	 * Every time tenant count hits StatTenantsLimit * 3, we reduce it back to StatTenantsLimit * 2.
	 */
	long tenantStatsCount = hash_get_num_entries(monitor->tenants);
	if (tenantStatsCount >= StatTenantsLimit * 3)
	{
		HASH_SEQ_STATUS hash_seq;
		TenantStats *stat;
		TenantStats **stats = palloc(tenantStatsCount *
									 sizeof(TenantStats *));

		int i = 0;
		hash_seq_init(&hash_seq, monitor->tenants);
		while ((stat = hash_seq_search(&hash_seq)) != NULL)
		{
			stats[i++] = stat;
		}

		SafeQsort(stats, i, sizeof(TenantStats *), CompareTenantScore);

		for (i = StatTenantsLimit * 2; i < tenantStatsCount; i++)
		{
			hash_search(monitor->tenants, &stats[i]->key, HASH_REMOVE, NULL);
		}

		pfree(stats);
	}
}


/*
 * RecordTenantStats records the query statistics for the tenant.
 */
static void
RecordTenantStats(TenantStats *tenantStats, TimestampTz queryTime)
{
	if (tenantStats->score < LLONG_MAX - ONE_QUERY_SCORE)
	{
		tenantStats->score += ONE_QUERY_SCORE;
	}
	else
	{
		tenantStats->score = LLONG_MAX;
	}

	if (AttributeToCommandType == CMD_SELECT)
	{
		tenantStats->readsInThisPeriod++;
	}
	else if (AttributeToCommandType == CMD_UPDATE ||
			 AttributeToCommandType == CMD_INSERT ||
			 AttributeToCommandType == CMD_DELETE)
	{
		tenantStats->writesInThisPeriod++;
	}

	double queryCpuTime = ((double) (QueryEndClock - QueryStartClock)) / CLOCKS_PER_SEC;
	tenantStats->cpuUsageInThisPeriod += queryCpuTime;

	tenantStats->lastQueryTime = queryTime;
}


/*
 * CreateSharedMemoryForMultiTenantMonitor creates a dynamic shared memory segment for multi tenant monitor.
 */
static MultiTenantMonitor *
CreateSharedMemoryForMultiTenantMonitor()
{
	bool found = false;
	MultiTenantMonitor *monitor = ShmemInitStruct(SharedMemoryNameForMultiTenantMonitor,
												  MultiTenantMonitorshmemSize(),
												  &found);
	if (found)
	{
		return monitor;
	}

	monitor->namedLockTranche.trancheId = LWLockNewTrancheId();
	monitor->namedLockTranche.trancheName = MonitorTrancheName;

	LWLockRegisterTranche(monitor->namedLockTranche.trancheId,
						  monitor->namedLockTranche.trancheName);
	LWLockInitialize(&monitor->lock, monitor->namedLockTranche.trancheId);

	HASHCTL info;

	memset(&info, 0, sizeof(info));
	info.keysize = sizeof(TenantStatsHashKey);
	info.entrysize = sizeof(TenantStats);

	monitor->tenants = ShmemInitHash("citus_stats_tenants hash",
									 StatTenantsLimit * 3, StatTenantsLimit * 3,
									 &info, HASH_ELEM |
									 HASH_SHARED_MEM | HASH_BLOBS);

	return monitor;
}


/*
 * GetMultiTenantMonitor returns the data structure for multi tenant monitor.
 */
static MultiTenantMonitor *
GetMultiTenantMonitor()
{
	bool found = false;
	MultiTenantMonitor *monitor = ShmemInitStruct(SharedMemoryNameForMultiTenantMonitor,
												  MultiTenantMonitorshmemSize(),
												  &found);

	if (!found)
	{
		elog(WARNING, "monitor not found");
		return NULL;
	}

	return monitor;
}


/*
 * InitializeMultiTenantMonitorSMHandleManagement sets up the shared memory startup hook
 * so that the multi tenant monitor can be initialized and stored in shared memory.
 */
void
InitializeMultiTenantMonitorSMHandleManagement()
{
	prev_shmem_startup_hook = shmem_startup_hook;
	shmem_startup_hook = MultiTenantMonitorSMInit;
}


/*
 * MultiTenantMonitorSMInit initializes the shared memory for MultiTenantMonitorSMData.
 */
static void
MultiTenantMonitorSMInit()
{
	CreateSharedMemoryForMultiTenantMonitor();

	if (prev_shmem_startup_hook != NULL)
	{
		prev_shmem_startup_hook();
	}
}


/*
 * CreateTenantStats creates the data structure for a tenant's statistics.
 *
 * Calling this function should be protected by the monitor->lock in LW_EXCLUSIVE mode.
 */
static TenantStats *
CreateTenantStats(MultiTenantMonitor *monitor, TimestampTz queryTime)
{
	/*
	 * If the tenant count reached 3 * StatTenantsLimit, we evict the tenants
	 * with the lowest score.
	 */
	EvictTenantsIfNecessary(queryTime);

	TenantStatsHashKey key = { 0 };
	FillTenantStatsHashKey(&key, AttributeToTenant, AttributeToColocationGroupId);

	TenantStats *stats = (TenantStats *) hash_search(monitor->tenants, &key,
													 HASH_ENTER, NULL);

	stats->writesInLastPeriod = 0;
	stats->writesInThisPeriod = 0;
	stats->readsInLastPeriod = 0;
	stats->readsInThisPeriod = 0;
	stats->cpuUsageInLastPeriod = 0;
	stats->cpuUsageInThisPeriod = 0;
	stats->score = 0;
	stats->lastScoreReduction = 0;

	SpinLockInit(&stats->lock);

	return stats;
}


/*
 * FindTenantStats finds the current tenant's statistics.
 */
static TenantStats *
FindTenantStats(MultiTenantMonitor *monitor)
{
<<<<<<< HEAD
	for (int i = 0; i < monitor->tenantCount; i++)
	{
		TenantStats *tenantStats = &monitor->tenants[i];

		if (strncmp(tenantStats->tenantAttribute, AttributeToTenant,
					MAX_TENANT_ATTRIBUTE_LENGTH) == 0 &&
			tenantStats->colocationGroupId == AttributeToColocationGroupId)
		{
			return i;
		}
	}
=======
	TenantStatsHashKey key = { 0 };
	FillTenantStatsHashKey(&key, AttributeToTenant, AttributeToColocationGroupId);

	TenantStats *stats = (TenantStats *) hash_search(monitor->tenants, &key,
													 HASH_FIND, NULL);

	return stats;
}
>>>>>>> 2c509b71


static void
FillTenantStatsHashKey(TenantStatsHashKey *key, char *tenantAttribute, uint32
					   colocationGroupId)
{
	memset(key->tenantAttribute, 0, MAX_TENANT_ATTRIBUTE_LENGTH);
	strlcpy(key->tenantAttribute, tenantAttribute, MAX_TENANT_ATTRIBUTE_LENGTH);
	key->colocationGroupId = colocationGroupId;
}


/*
 * MultiTenantMonitorshmemSize calculates the size of the multi tenant monitor using
 * StatTenantsLimit parameter.
 */
static size_t
MultiTenantMonitorshmemSize(void)
{
	Size size = sizeof(MultiTenantMonitor);
	size = add_size(size, mul_size(sizeof(TenantStats), StatTenantsLimit * 3));

	return size;
}


/*
 * ExtractTopComment extracts the top-level multi-line comment from a given input string.
 */
static char *
ExtractTopComment(const char *inputString)
{
	int commentCharsLength = 2;
	int inputStringLen = strlen(inputString);
	if (inputStringLen < commentCharsLength)
	{
		return NULL;
	}

	const char *commentStartChars = "/*";
	const char *commentEndChars = "*/";

	/* If query doesn't start with a comment, return NULL */
	if (strstr(inputString, commentStartChars) != inputString)
	{
		return NULL;
	}

	StringInfo commentData = makeStringInfo();

	/* Skip the comment start characters */
	const char *commentStart = inputString + commentCharsLength;

	/* Find the first comment end character */
	const char *commentEnd = strstr(commentStart, commentEndChars);
	if (commentEnd == NULL)
	{
		return NULL;
	}

	/* Append the comment to the StringInfo buffer */
	int commentLength = commentEnd - commentStart;
	appendStringInfo(commentData, "%.*s", commentLength, commentStart);

	/* Return the extracted comment */
	return commentData->data;
}


/*  EscapeCommentChars adds a backslash before each occurrence of '*' or '/' in the input string */
static char *
EscapeCommentChars(const char *str)
{
	int originalStringLength = strlen(str);
	StringInfo escapedString = makeStringInfo();

	for (int originalStringIndex = 0; originalStringIndex < originalStringLength;
		 originalStringIndex++)
	{
		if (str[originalStringIndex] == '*' || str[originalStringIndex] == '/')
		{
			appendStringInfoChar(escapedString, '\\');
		}

		appendStringInfoChar(escapedString, str[originalStringIndex]);
	}

	return escapedString->data;
}


/*  UnescapeCommentChars removes the backslash that precedes '*' or '/' in the input string. */
static char *
UnescapeCommentChars(const char *str)
{
	int originalStringLength = strlen(str);
	StringInfo unescapedString = makeStringInfo();

	for (int originalStringindex = 0; originalStringindex < originalStringLength;
		 originalStringindex++)
	{
		if (str[originalStringindex] == '\\' &&
			originalStringindex < originalStringLength - 1 &&
			(str[originalStringindex + 1] == '*' ||
			 str[originalStringindex + 1] == '/'))
		{
			originalStringindex++;
		}
		appendStringInfoChar(unescapedString, str[originalStringindex]);
	}

	return unescapedString->data;
}<|MERGE_RESOLUTION|>--- conflicted
+++ resolved
@@ -157,22 +157,17 @@
 
 		TenantStats *tenantStats = stats[i];
 
-<<<<<<< HEAD
-		values[0] = Int32GetDatum(tenantStats->colocationGroupId);
-
-		if (tenantStats->tenantAttribute[0] == '\0')
+		values[0] = Int32GetDatum(tenantStats->key.colocationGroupId);
+
+		if (tenantStats->key.tenantAttribute[0] == '\0')
 		{
 			isNulls[1] = true;
 		}
 		else
 		{
-			values[1] = PointerGetDatum(cstring_to_text(tenantStats->tenantAttribute));
-		}
-
-=======
-		values[0] = Int32GetDatum(tenantStats->key.colocationGroupId);
-		values[1] = PointerGetDatum(cstring_to_text(tenantStats->key.tenantAttribute));
->>>>>>> 2c509b71
+			values[1] = PointerGetDatum(cstring_to_text(tenantStats->key.tenantAttribute));
+		}
+
 		values[2] = Int32GetDatum(tenantStats->readsInThisPeriod);
 		values[3] = Int32GetDatum(tenantStats->readsInLastPeriod);
 		values[4] = Int32GetDatum(tenantStats->readsInThisPeriod +
@@ -280,15 +275,6 @@
 		return;
 	}
 
-<<<<<<< HEAD
-	/*
-	 * if tenantId is NULL, it must be a schema-based tenant and
-	 * we try to get the tenantId from the colocationId to lookup schema name and use it as a tenantId
-	 */
-	if (tenantId == NULL)
-	{
-		if (!IsTenantSchemaColocationGroup(colocationId))
-=======
 	TenantStatsHashKey key = { 0 };
 	FillTenantStatsHashKey(&key, tenantId, colocationId);
 
@@ -302,7 +288,18 @@
 		int randomValue = rand() % 100;
 		bool shouldTrackQuery = randomValue < StatTenantsSampleRateForNewTenants;
 		if (!shouldTrackQuery)
->>>>>>> 2c509b71
+		{
+			return;
+		}
+	}
+
+	/*
+	 * if tenantId is NULL, it must be a schema-based tenant and
+	 * we try to get the tenantId from the colocationId to lookup schema name and use it as a tenantId
+	 */
+	if (tenantId == NULL)
+	{
+		if (!IsTenantSchemaColocationGroup(colocationId))
 		{
 			return;
 		}
@@ -805,19 +802,6 @@
 static TenantStats *
 FindTenantStats(MultiTenantMonitor *monitor)
 {
-<<<<<<< HEAD
-	for (int i = 0; i < monitor->tenantCount; i++)
-	{
-		TenantStats *tenantStats = &monitor->tenants[i];
-
-		if (strncmp(tenantStats->tenantAttribute, AttributeToTenant,
-					MAX_TENANT_ATTRIBUTE_LENGTH) == 0 &&
-			tenantStats->colocationGroupId == AttributeToColocationGroupId)
-		{
-			return i;
-		}
-	}
-=======
 	TenantStatsHashKey key = { 0 };
 	FillTenantStatsHashKey(&key, AttributeToTenant, AttributeToColocationGroupId);
 
@@ -826,7 +810,6 @@
 
 	return stats;
 }
->>>>>>> 2c509b71
 
 
 static void
