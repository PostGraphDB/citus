--- conflicted
+++ resolved
@@ -46,7 +46,6 @@
 												  List *workersForPlacementList);
 static void CreateSplitShardsForShardGroup(List *shardGroupSplitIntervalListList,
 										   List *workersForPlacementList);
-<<<<<<< HEAD
 static void CreateSplitShardsForShardGroupTwo(WorkerNode *sourceShardNode,
 										   List *sourceColocatedShardIntervalList,
 										   List *shardGroupSplitIntervalListList,
@@ -60,10 +59,8 @@
 									   WorkerNode *sourceWorkerNode,
 									   List *workersForPlacementList);
 static HTAB * CreateWorkerForPlacementSet(List *workersForPlacementList);
-=======
 static void CreateAuxiliaryStructuresForShardGroup(List *shardGroupSplitIntervalListList,
 												   List *workersForPlacementList);
->>>>>>> 5a1a8d5d
 static void CreateObjectOnPlacement(List *objectCreationCommandList,
 									WorkerNode *workerNode);
 static List *    CreateSplitIntervalsForShardGroup(List *sourceColocatedShardList,
@@ -812,17 +809,10 @@
 				0, /* shard length (zero for HashDistributed Table) */
 				workerPlacementNode->groupId);
 
-<<<<<<< HEAD
-				if (ShouldSyncTableMetadata(shardInterval->relationId))
-				{
-					syncedShardList = lappend(syncedShardList, shardInterval);
-				}
-=======
 			if (ShouldSyncTableMetadata(shardInterval->relationId))
 			{
 				syncedShardList = lappend(syncedShardList, shardInterval);
 			}
->>>>>>> 5a1a8d5d
 		}
 	}
 
