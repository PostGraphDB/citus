/*-------------------------------------------------------------------------
 *
 * shard_split.c
 *
 * Function definitions for the shard split.
 *
 * Copyright (c) Citus Data, Inc.
 *
 *-------------------------------------------------------------------------
 */

#include "postgres.h"
#include "miscadmin.h"
#include "common/hashfn.h"
#include "nodes/pg_list.h"
#include "utils/array.h"
#include "distributed/utils/array_type.h"
#include "lib/stringinfo.h"
#include "utils/builtins.h"
#include "utils/lsyscache.h"
#include "distributed/shared_library_init.h"
#include "distributed/adaptive_executor.h"
#include "distributed/colocation_utils.h"
#include "distributed/hash_helpers.h"
#include "distributed/metadata_cache.h"
#include "distributed/shardinterval_utils.h"
#include "distributed/coordinator_protocol.h"
#include "distributed/connection_management.h"
#include "distributed/remote_commands.h"
#include "distributed/shard_split.h"
#include "distributed/reference_table_utils.h"
#include "distributed/repair_shards.h"
#include "distributed/resource_lock.h"
#include "distributed/multi_partitioning_utils.h"
#include "distributed/worker_manager.h"
#include "distributed/worker_transaction.h"
#include "distributed/shard_cleaner.h"
#include "distributed/shared_library_init.h"
#include "distributed/pg_dist_shard.h"
#include "distributed/metadata_sync.h"
#include "distributed/multi_physical_planner.h"
#include "distributed/utils/distribution_column_map.h"
#include "commands/dbcommands.h"
#include "distributed/shardsplit_logical_replication.h"
#include "distributed/deparse_shard_query.h"
#include "distributed/shard_rebalancer.h"
#include "postmaster/postmaster.h"

/* declarations for dynamic loading */
bool DeferShardDeleteOnSplit = true;

/*
 * Entry for map that tracks ShardInterval -> Placement Node
 * created by split workflow.
 */
typedef struct ShardCreatedByWorkflowEntry
{
	ShardInterval *shardIntervalKey;
	WorkerNode *workerNodeValue;
} ShardCreatedByWorkflowEntry;

/*
 * Entry for map that trackes dummy shards.
 * Key: node + owner
 * Value: List of dummy shards for that node + owner
 */
typedef struct GroupedDummyShards
{
	NodeAndOwner key;
	List *shardIntervals;
} GroupedDummyShards;

/* Function declarations */
static void ErrorIfCannotSplitShard(SplitOperation splitOperation,
									ShardInterval *sourceShard);
static void ErrorIfCannotSplitShardExtended(SplitOperation splitOperation,
											ShardInterval *shardIntervalToSplit,
											List *shardSplitPointsList,
											List *nodeIdsForPlacementList);
<<<<<<< HEAD
static void CreateAndCopySplitShardsForShardGroup(WorkerNode *sourceShardNode,
												  List *sourceColocatedShardIntervalList,
												  List *shardGroupSplitIntervalListList,
												  List *workersForPlacementList);
static bool CheckIfRelationWithSameNameExists(ShardInterval *shardInterval,
											  WorkerNode *workerNode);
static void CreateSplitShardsForShardGroup(List *shardGroupSplitIntervalListList,
=======
static void ErrorIfModificationAndSplitInTheSameTransaction(SplitOperation
															splitOperation);
static void CreateSplitShardsForShardGroup(HTAB *mapOfShardToPlacementCreatedByWorkflow,
										   List *shardGroupSplitIntervalListList,
>>>>>>> 24e695ca
										   List *workersForPlacementList);
static void CreateDummyShardsForShardGroup(HTAB *mapOfPlacementToDummyShardList,
										   List *sourceColocatedShardIntervalList,
										   List *shardGroupSplitIntervalListList,
										   WorkerNode *sourceWorkerNode,
										   List *workersForPlacementList);
static HTAB * CreateWorkerForPlacementSet(List *workersForPlacementList);
static void CreateAuxiliaryStructuresForShardGroup(List *shardGroupSplitIntervalListList,
												   List *workersForPlacementList,
												   bool includeReplicaIdentity);
static void CreateReplicaIdentitiesForDummyShards(HTAB *mapOfPlacementToDummyShardList);
static void CreateObjectOnPlacement(List *objectCreationCommandList,
									WorkerNode *workerNode);
static List *    CreateSplitIntervalsForShardGroup(List *sourceColocatedShardList,
												   List *splitPointsForShard);
static void CreateSplitIntervalsForShard(ShardInterval *sourceShard,
										 List *splitPointsForShard,
										 List **shardSplitChildrenIntervalList);
static void BlockingShardSplit(SplitOperation splitOperation,
							   uint64 splitWorkflowId,
							   List *sourceColocatedShardIntervalList,
							   List *shardSplitPointsList,
							   List *workersForPlacementList,
							   DistributionColumnMap *distributionColumnOverrides);
static void NonBlockingShardSplit(SplitOperation splitOperation,
								  uint64 splitWorkflowId,
								  List *sourceColocatedShardIntervalList,
								  List *shardSplitPointsList,
								  List *workersForPlacementList,
								  DistributionColumnMap *distributionColumnOverrides,
								  uint32 targetColocationId);
static void DoSplitCopy(WorkerNode *sourceShardNode,
						List *sourceColocatedShardIntervalList,
						List *shardGroupSplitIntervalListList,
						List *workersForPlacementList,
						char *snapShotName,
						DistributionColumnMap *distributionColumnOverrides);
static StringInfo CreateSplitCopyCommand(ShardInterval *sourceShardSplitInterval,
										 char *distributionColumnName,
										 List *splitChildrenShardIntervalList,
										 List *workersForPlacementList);
static Task * CreateSplitCopyTask(StringInfo splitCopyUdfCommand, char *snapshotName, int
								  taskId, uint64 jobId);
static void UpdateDistributionColumnsForShardGroup(List *colocatedShardList,
												   DistributionColumnMap *distCols,
												   char distributionMethod,
												   int shardCount,
												   uint32 colocationId);
static void InsertSplitChildrenShardMetadata(List *shardGroupSplitIntervalListList,
											 List *workersForPlacementList);
static void CreatePartitioningHierarchy(List *shardGroupSplitIntervalListList,
										List *workersForPlacementList);
static void CreateForeignKeyConstraints(List *shardGroupSplitIntervalListList,
										List *workersForPlacementList);
static Task * CreateTaskForDDLCommandList(List *ddlCommandList, WorkerNode *workerNode);
static StringInfo CreateSplitShardReplicationSetupUDF(
	List *sourceColocatedShardIntervalList, List *shardGroupSplitIntervalListList,
	List *destinationWorkerNodesList,
	DistributionColumnMap *
	distributionColumnOverrides);
static List * ParseReplicationSlotInfoFromResult(PGresult *result);

static List * ExecuteSplitShardReplicationSetupUDF(WorkerNode *sourceWorkerNode,
												   List *sourceColocatedShardIntervalList,
												   List *shardGroupSplitIntervalListList,
<<<<<<< HEAD
												   List *destinationWorkerNodesList);
static void AddDummyShardEntryInMap(HTAB *mapOfPlacementToDummyShardList, uint32
									targetNodeId,
=======
												   List *destinationWorkerNodesList,
												   DistributionColumnMap *
												   distributionColumnOverrides);
static void ExecuteSplitShardReleaseSharedMemory(WorkerNode *sourceWorkerNode);
static void AddDummyShardEntryInMap(HTAB *mapOfDummyShards, uint32 targetNodeId,
>>>>>>> 24e695ca
									ShardInterval *shardInterval);
static uint64 GetNextShardIdForSplitChild(void);
static void AcquireNonblockingSplitLock(Oid relationId);
static List * GetWorkerNodesFromWorkerIds(List *nodeIdsForPlacementList);

/* Customize error message strings based on operation type */
static const char *const SplitOperationName[] =
{
	[SHARD_SPLIT_API] = "split",
	[ISOLATE_TENANT_TO_NEW_SHARD] = "isolate",
	[CREATE_DISTRIBUTED_TABLE] = "create"
};
static const char *const SplitTargetName[] =
{
	[SHARD_SPLIT_API] = "shard",
	[ISOLATE_TENANT_TO_NEW_SHARD] = "tenant",
	[CREATE_DISTRIBUTED_TABLE] = "distributed table"
};

/* Function definitions */

/*
 * ErrorIfCannotSplitShard checks relation kind and invalid shards. It errors
 * out if we are not able to split the given shard.
 */
static void
ErrorIfCannotSplitShard(SplitOperation splitOperation, ShardInterval *sourceShard)
{
	Oid relationId = sourceShard->relationId;
	ListCell *colocatedTableCell = NULL;
	ListCell *colocatedShardCell = NULL;

	/* checks for table ownership and foreign tables */
	List *colocatedTableList = ColocatedTableList(relationId);
	foreach(colocatedTableCell, colocatedTableList)
	{
		Oid colocatedTableId = lfirst_oid(colocatedTableCell);

		/* check that user has owner rights in all co-located tables */
		EnsureTableOwner(colocatedTableId);

		char relationKind = get_rel_relkind(colocatedTableId);
		if (relationKind == RELKIND_FOREIGN_TABLE)
		{
			char *relationName = get_rel_name(colocatedTableId);
			ereport(ERROR, (errcode(ERRCODE_FEATURE_NOT_SUPPORTED),
							errmsg("cannot %s %s because \"%s\" is a "
								   "foreign table",
								   SplitOperationName[splitOperation],
								   SplitTargetName[splitOperation],
								   relationName),
							errdetail("Splitting shards backed by foreign tables "
									  "is not supported.")));
		}
	}

	/* check shards with inactive placements */
	List *colocatedShardList = ColocatedShardIntervalList(sourceShard);
	foreach(colocatedShardCell, colocatedShardList)
	{
		ShardInterval *shardInterval = (ShardInterval *) lfirst(colocatedShardCell);
		uint64 shardId = shardInterval->shardId;
		ListCell *shardPlacementCell = NULL;

		List *shardPlacementList = ShardPlacementListWithoutOrphanedPlacements(shardId);
		foreach(shardPlacementCell, shardPlacementList)
		{
			ShardPlacement *placement = (ShardPlacement *) lfirst(shardPlacementCell);
			if (placement->shardState != SHARD_STATE_ACTIVE)
			{
				char *relationName = get_rel_name(shardInterval->relationId);
				ereport(ERROR, (errcode(ERRCODE_FEATURE_NOT_SUPPORTED),
								errmsg("cannot %s %s because relation "
									   "\"%s\" has an inactive shard placement "
									   "for the shard %lu",
									   SplitOperationName[splitOperation],
									   SplitTargetName[splitOperation],
									   relationName, shardId),
								errhint("Use master_copy_shard_placement UDF to "
										"repair the inactive shard placement.")));
			}
		}
	}
}


/*
 * Exteded checks before we decide to split the shard.
 * When all consumers (Example : ISOLATE_TENANT_TO_NEW_SHARD) directly call 'SplitShard' API,
 * this method will be merged with 'ErrorIfCannotSplitShard' above.
 */
static void
ErrorIfCannotSplitShardExtended(SplitOperation splitOperation,
								ShardInterval *shardIntervalToSplit,
								List *shardSplitPointsList,
								List *nodeIdsForPlacementList)
{
	/* we should not perform checks for create distributed table operation */
	if (splitOperation == CREATE_DISTRIBUTED_TABLE)
	{
		return;
	}

	CitusTableCacheEntry *cachedTableEntry = GetCitusTableCacheEntry(
		shardIntervalToSplit->relationId);

	/* Perform checks common to both blocking and non-blocking Split API here. */
	if (!IsCitusTableTypeCacheEntry(cachedTableEntry, HASH_DISTRIBUTED))
	{
		ereport(ERROR, (errcode(ERRCODE_FEATURE_NOT_SUPPORTED),
						errmsg("Cannot %s %s as operation "
							   "is only supported for hash distributed tables.",
							   SplitOperationName[splitOperation],
							   SplitTargetName[splitOperation])));
	}

	uint32 relationReplicationFactor = TableShardReplicationFactor(
		shardIntervalToSplit->relationId);
	if (relationReplicationFactor > 1)
	{
		ereport(ERROR, (errcode(ERRCODE_FEATURE_NOT_SUPPORTED),
						errmsg(
							"Operation %s not supported for %s as replication factor '%u' "
							"is greater than 1.",
							SplitOperationName[splitOperation],
							SplitTargetName[splitOperation],
							relationReplicationFactor)));
	}

	int splitPointsCount = list_length(shardSplitPointsList);
	int nodeIdsCount = list_length(nodeIdsForPlacementList);
	int shardsCount = splitPointsCount + 1;
	if (nodeIdsCount != shardsCount)
	{
		ereport(ERROR,
				(errcode(ERRCODE_SYNTAX_ERROR),
				 errmsg(
					 "Number of worker node ids should be one greater split points. "
					 "NodeId count is '%d' and SplitPoint count is '%d'.",
					 nodeIdsCount,
					 splitPointsCount)));
	}

	if (shardsCount > MAX_SHARD_COUNT)
	{
		ereport(ERROR, (errmsg(
							"Resulting shard count '%d' with split is greater than max shard count '%d' limit.",
							shardsCount, MAX_SHARD_COUNT)));
	}

	Assert(shardIntervalToSplit->minValueExists);
	Assert(shardIntervalToSplit->maxValueExists);

	/* We already verified table is Hash Distributed. We know (minValue, maxValue) are integers. */
	int32 minValue = DatumGetInt32(shardIntervalToSplit->minValue);
	int32 maxValue = DatumGetInt32(shardIntervalToSplit->maxValue);

	/* Fail if Shard Interval cannot be split anymore i.e (min, max) range overlap. */
	if (minValue == maxValue)
	{
		ereport(ERROR,
				(errcode(ERRCODE_SYNTAX_ERROR),
				 errmsg(
					 "Cannot split shard id \"%lu\" as min/max range are equal: ('%d', '%d').",
					 shardIntervalToSplit->shardId,
					 minValue,
					 maxValue)));
	}

	NullableDatum lastShardSplitPoint = { 0, true /*isnull*/ };
	Datum shardSplitPoint;
	foreach_int(shardSplitPoint, shardSplitPointsList)
	{
		int32 shardSplitPointValue = DatumGetInt32(shardSplitPoint);

		/*
		 * 1) All Split points should lie within the shard interval range.
		 * 2) Given our split points inclusive, you cannot specify the max value in a range as a split point.
		 * Example: Shard 81060002 range is from (0,1073741823). '1073741823' as split point is invalid.
		 * '1073741822' is correct and will split shard to: (0, 1073741822) and (1073741823, 1073741823).
		 */
		if (shardSplitPointValue < minValue || shardSplitPointValue > maxValue)
		{
			ereport(ERROR,
					(errcode(ERRCODE_SYNTAX_ERROR),
					 errmsg(
						 "Split point %d is outside the min/max range(%d, %d) for shard id %lu.",
						 shardSplitPointValue,
						 DatumGetInt32(shardIntervalToSplit->minValue),
						 DatumGetInt32(shardIntervalToSplit->maxValue),
						 shardIntervalToSplit->shardId)));
		}
		else if (maxValue == shardSplitPointValue)
		{
			int32 validSplitPoint = shardIntervalToSplit->maxValue - 1;
			ereport(ERROR,
					(errcode(ERRCODE_SYNTAX_ERROR),
					 errmsg(
						 "Invalid split point %d, as split points should be inclusive. Please use %d instead.",
						 maxValue,
						 validSplitPoint)));
		}

		/* Split points should be in strictly increasing order */
		int32 lastShardSplitPointValue = DatumGetInt32(lastShardSplitPoint.value);
		if (!lastShardSplitPoint.isnull && shardSplitPointValue <=
			lastShardSplitPointValue)
		{
			ereport(ERROR,
					(errcode(ERRCODE_SYNTAX_ERROR),
					 errmsg(
						 "Invalid Split Points '%d' followed by '%d'. "
						 "All split points should be strictly increasing.",
						 lastShardSplitPointValue,
						 shardSplitPointValue)));
		}

		lastShardSplitPoint = (NullableDatum) {
			shardSplitPoint, false
		};
	}
}


/*
 * ErrorIfModificationAndSplitInTheSameTransaction will error if we detect split operation
 * in the same transaction which has modification before.
 */
static void
ErrorIfModificationAndSplitInTheSameTransaction(SplitOperation splitOperation)
{
	if (XactModificationLevel > XACT_MODIFICATION_NONE)
	{
		ereport(ERROR, (errcode(ERRCODE_ACTIVE_SQL_TRANSACTION),
						errmsg("cannot %s %s after other modifications "
							   "in the same transaction.",
							   SplitOperationName[splitOperation],
							   SplitTargetName[splitOperation])));
	}
}


/*
 * ErrorIfMultipleNonblockingMoveSplitInTheSameTransaction will error if we detect multiple
 * nonblocking shard movements/splits in the same transaction.
 */
void
ErrorIfMultipleNonblockingMoveSplitInTheSameTransaction(void)
{
	if (PlacementMovedUsingLogicalReplicationInTX)
	{
		ereport(ERROR, (errcode(ERRCODE_FEATURE_NOT_SUPPORTED),
						errmsg("multiple shard movements/splits via logical "
							   "replication in the same transaction is currently "
							   "not supported")));
	}
}


/*
 * GetWorkerNodesFromWorkerIds returns list of worker nodes given a list
 * of worker ids. It will error if any node id is invalid.
 */
static List *
GetWorkerNodesFromWorkerIds(List *nodeIdsForPlacementList)
{
	List *workersForPlacementList = NIL;
	int32 nodeId;
	foreach_int(nodeId, nodeIdsForPlacementList)
	{
		uint32 nodeIdValue = (uint32) nodeId;
		WorkerNode *workerNode = LookupNodeByNodeId(nodeIdValue);

		/* NodeId in Citus are unsigned and range from [1, 4294967296]. */
		if (nodeIdValue < 1 || workerNode == NULL)
		{
			ereport(ERROR, (errcode(ERRCODE_ACTIVE_SQL_TRANSACTION),
							errmsg("Invalid Node Id '%u'.", nodeIdValue)));
		}

		workersForPlacementList =
			lappend(workersForPlacementList, (void *) workerNode);
	}

	return workersForPlacementList;
}


/*
 * SplitShard API to split a given shard (or shard group) based on specified split points
 * to a set of destination nodes.
 * 'splitMode'					: Mode of split operation.
 * 'splitOperation'             : Customer operation that triggered split.
 * 'shardInterval'              : Source shard interval to be split.
 * 'shardSplitPointsList'		: Split Points list for the source 'shardInterval'.
 * 'nodeIdsForPlacementList'	: Placement list corresponding to split children.
 * 'distributionColumnList'     : Maps relation IDs to distribution columns.
 *                                If not specified, the distribution column is read
 *                                from the metadata.
 * 'colocatedShardIntervalList' : Shard interval list for colocation group. (only used for
 *                                create_distributed_table_concurrently).
 * 'targetColocationId'         : Specifies the colocation ID (only used for
 *                                create_distributed_table_concurrently).
 */
void
SplitShard(SplitMode splitMode,
		   SplitOperation splitOperation,
		   uint64 shardIdToSplit,
		   List *shardSplitPointsList,
		   List *nodeIdsForPlacementList,
		   DistributionColumnMap *distributionColumnOverrides,
		   List *colocatedShardIntervalList,
		   uint32 targetColocationId)
{
	ErrorIfModificationAndSplitInTheSameTransaction(splitOperation);

	ShardInterval *shardIntervalToSplit = LoadShardInterval(shardIdToSplit);
	List *colocatedTableList = ColocatedTableList(shardIntervalToSplit->relationId);

	if (splitMode == AUTO_SPLIT)
	{
		VerifyTablesHaveReplicaIdentity(colocatedTableList);
	}

	/* Acquire global lock to prevent concurrent split on the same colocation group or relation */
	Oid relationId = RelationIdForShard(shardIdToSplit);
	AcquirePlacementColocationLock(relationId, ExclusiveLock, "split");

	/* sort the tables to avoid deadlocks */
	colocatedTableList = SortList(colocatedTableList, CompareOids);
	Oid colocatedTableId = InvalidOid;
	foreach_oid(colocatedTableId, colocatedTableList)
	{
		/*
		 * Block concurrent DDL / TRUNCATE commands on the relation. Similarly,
		 * block concurrent citus_move_shard_placement() / isolate_tenant_to_new_shard()
		 * on any shard of the same relation.
		 */
		LockRelationOid(colocatedTableId, ShareUpdateExclusiveLock);
	}

	ErrorIfCannotSplitShard(splitOperation, shardIntervalToSplit);
	ErrorIfCannotSplitShardExtended(
		splitOperation,
		shardIntervalToSplit,
		shardSplitPointsList,
		nodeIdsForPlacementList);

	List *workersForPlacementList = GetWorkerNodesFromWorkerIds(nodeIdsForPlacementList);

	List *sourceColocatedShardIntervalList = NIL;
	if (colocatedShardIntervalList == NIL)
	{
		sourceColocatedShardIntervalList = ColocatedShardIntervalList(
			shardIntervalToSplit);
	}
	else
	{
		sourceColocatedShardIntervalList = colocatedShardIntervalList;
	}

<<<<<<< HEAD
	/* Start operation to prepare for generating cleanup records */
	StartNewOperationNeedingCleanup();
=======
	/* use the user-specified shard ID as the split workflow ID */
	uint64 splitWorkflowId = shardIntervalToSplit->shardId;
>>>>>>> 24e695ca

	if (splitMode == BLOCKING_SPLIT)
	{
		EnsureReferenceTablesExistOnAllNodesExtended(TRANSFER_MODE_BLOCK_WRITES);
		BlockingShardSplit(
			splitOperation,
			splitWorkflowId,
			sourceColocatedShardIntervalList,
			shardSplitPointsList,
			workersForPlacementList,
			distributionColumnOverrides);
	}
	else
	{
		NonBlockingShardSplit(
			splitOperation,
			splitWorkflowId,
			sourceColocatedShardIntervalList,
			shardSplitPointsList,
			workersForPlacementList,
			distributionColumnOverrides,
			targetColocationId);

		PlacementMovedUsingLogicalReplicationInTX = true;
	}

	bool isSuccess = true;
	CompleteNewOperationNeedingCleanup(isSuccess);
}


/*
 * SplitShard API to split a given shard (or shard group) in blocking fashion
 * based on specified split points to a set of destination nodes.
 * splitOperation                   : Customer operation that triggered split.
 * splitWorkflowId                  : Number used to identify split workflow in names.
 * sourceColocatedShardIntervalList : Source shard group to be split.
 * shardSplitPointsList             : Split Points list for the source 'shardInterval'.
 * workersForPlacementList          : Placement list corresponding to split children.
 */
static void
BlockingShardSplit(SplitOperation splitOperation,
				   uint64 splitWorkflowId,
				   List *sourceColocatedShardIntervalList,
				   List *shardSplitPointsList,
				   List *workersForPlacementList,
				   DistributionColumnMap *distributionColumnOverrides)
{
	BlockWritesToShardList(sourceColocatedShardIntervalList);

	/* First create shard interval metadata for split children */
	List *shardGroupSplitIntervalListList = CreateSplitIntervalsForShardGroup(
		sourceColocatedShardIntervalList,
		shardSplitPointsList);

	/* Only single placement allowed (already validated RelationReplicationFactor = 1) */
<<<<<<< HEAD
	List *sourcePlacementList = ActiveShardPlacementList(shardIntervalToSplit->shardId);
	Assert(sourcePlacementList->length == 1);
	ShardPlacement *sourceShardPlacement = (ShardPlacement *) linitial(
		sourcePlacementList);
	WorkerNode *sourceShardToCopyNode = FindNodeWithNodeId(sourceShardPlacement->nodeId,
														   false /* missingOk */);

	PG_TRY();
	{
		/*
		 * Physically create split children, perform split copy and create auxiliary structures.
		 * This includes: indexes, replicaIdentity. triggers and statistics.
		 * Foreign key constraints are created after Metadata changes (see CreateForeignKeyConstraints).
		 */
		CreateAndCopySplitShardsForShardGroup(
			sourceShardToCopyNode,
			sourceColocatedShardIntervalList,
			shardGroupSplitIntervalListList,
			workersForPlacementList);
=======
	ShardInterval *firstShard = linitial(sourceColocatedShardIntervalList);
	WorkerNode *sourceShardNode =
		ActiveShardPlacementWorkerNode(firstShard->shardId);

	HTAB *mapOfShardToPlacementCreatedByWorkflow =
		CreateEmptyMapForShardsCreatedByWorkflow();
	PG_TRY();
	{
		/* Physically create split children. */
		CreateSplitShardsForShardGroup(mapOfShardToPlacementCreatedByWorkflow,
									   shardGroupSplitIntervalListList,
									   workersForPlacementList);

		/* For Blocking split, copy isn't snapshotted */
		char *snapshotName = NULL;
		DoSplitCopy(sourceShardNode, sourceColocatedShardIntervalList,
					shardGroupSplitIntervalListList, workersForPlacementList,
					snapshotName, distributionColumnOverrides);

		/* Create auxiliary structures (indexes, stats, replicaindentities, triggers) */
		CreateAuxiliaryStructuresForShardGroup(shardGroupSplitIntervalListList,
											   workersForPlacementList,
											   true /* includeReplicaIdentity*/);
>>>>>>> 24e695ca

		/*
		 * Up to this point, we performed various subtransactions that may
		 * require additional clean-up in case of failure. The remaining operations
		 * going forward are part of the same distributed transaction.
		 */

		/*
		 * Drop old shards and delete related metadata. Have to do that before
		 * creating the new shard metadata, because there's cross-checks
		 * preventing inconsistent metadata (like overlapping shards).
		 */
		DropShardList(sourceColocatedShardIntervalList);

		/* Insert new shard and placement metdata */
		InsertSplitChildrenShardMetadata(shardGroupSplitIntervalListList,
										 workersForPlacementList);

		/* create partitioning hierarchy, if any */
		CreatePartitioningHierarchy(shardGroupSplitIntervalListList,
									workersForPlacementList);

		/*
		 * Create foreign keys if exists after the metadata changes happening in
		 * DropShardList() and InsertSplitChildrenShardMetadata() because the foreign
		 * key creation depends on the new metadata.
		 */
		CreateForeignKeyConstraints(shardGroupSplitIntervalListList,
									workersForPlacementList);
	}
	PG_CATCH();
	{
		/* end ongoing transactions to enable us to clean up */
		ShutdownAllConnections();

		/* Do a best effort cleanup of shards created on workers in the above block */
		bool isSuccess = false;
		CompleteNewOperationNeedingCleanup(isSuccess);

		PG_RE_THROW();
	}
	PG_END_TRY();


	CitusInvalidateRelcacheByRelid(DistShardRelationId());
}


/* Check if a relation with given name already exists on the worker node */
static bool
CheckIfRelationWithSameNameExists(ShardInterval *shardInterval, WorkerNode *workerNode)
{
	char *schemaName = get_namespace_name(
		get_rel_namespace(shardInterval->relationId));
	char *shardName = get_rel_name(shardInterval->relationId);
	AppendShardIdToName(&shardName, shardInterval->shardId);

	StringInfo checkShardExistsQuery = makeStringInfo();
	appendStringInfo(checkShardExistsQuery,
					 "SELECT EXISTS (SELECT FROM pg_tables WHERE schemaname = '%s' AND tablename = '%s');",
					 schemaName,
					 shardName);

	int connectionFlags = 0;
	MultiConnection *connection = GetNodeUserDatabaseConnection(connectionFlags,
																workerNode->workerName,
																workerNode->workerPort,
																CitusExtensionOwnerName(),
																get_database_name(
																	MyDatabaseId));

	PGresult *result = NULL;
	int queryResult = ExecuteOptionalRemoteCommand(connection,
												   checkShardExistsQuery->data, &result);
	if (queryResult != RESPONSE_OKAY || !IsResponseOK(result) || PQntuples(result) != 1)
	{
		ereport(ERROR, (errcode(ERRCODE_CONNECTION_FAILURE),
						errmsg(
							"Cannot check if relation %s already exists for split on worker %s:%d",
							ConstructQualifiedShardName(shardInterval),
							connection->hostname,
							connection->port)));

		PQclear(result);
		ForgetResults(connection);

		return false;
	}

	char *checkExists = PQgetvalue(result, 0, 0);
	PQclear(result);
	ForgetResults(connection);

	return strcmp(checkExists, "t") == 0;
}


/* Create ShardGroup split children on a list of corresponding workers. */
static void
CreateSplitShardsForShardGroup(List *shardGroupSplitIntervalListList,
							   List *workersForPlacementList)
{
	/*
	 * Iterate over all the shards in the shard group.
	 */
	List *shardIntervalList = NIL;
	foreach_ptr(shardIntervalList, shardGroupSplitIntervalListList)
	{
		ShardInterval *shardInterval = NULL;
		WorkerNode *workerPlacementNode = NULL;

		/*
		 * Iterate on split shards DDL command list for a given shard
		 * and create them on corresponding workerPlacementNode.
		 */
		forboth_ptr(shardInterval, shardIntervalList, workerPlacementNode,
					workersForPlacementList)
		{
			/* Populate list of commands necessary to create shard interval on destination */
			List *splitShardCreationCommandList = GetPreLoadTableCreationCommands(
				shardInterval->relationId,
				false, /* includeSequenceDefaults */
				NULL /* auto add columnar options for cstore tables */);
			splitShardCreationCommandList = WorkerApplyShardDDLCommandList(
				splitShardCreationCommandList,
				shardInterval->shardId);

			/* Log resource for cleanup in case of failure only.
			 * Before we log a record, do a best effort check to see if a shard with same name exists.
			 * This is because, it will cause shard creation to fail and we will end up cleaning the
			 * old shard. We don't want that.
			 */
			bool relationExists = CheckIfRelationWithSameNameExists(shardInterval,
																	workerPlacementNode);

			if (relationExists)
			{
				ereport(ERROR, (errcode(ERRCODE_DUPLICATE_TABLE),
								errmsg("Relation %s already exists on worker %s:%d.",
									   ConstructQualifiedShardName(shardInterval),
									   workerPlacementNode->workerName,
									   workerPlacementNode->workerPort)));
			}
			else
			{
				CleanupPolicy policy = CLEANUP_ON_FAILURE;
				InsertCleanupRecordInSubtransaction(CLEANUP_SHARD_PLACEMENT,
													ConstructQualifiedShardName(
														shardInterval),
													workerPlacementNode->groupId,
													policy);

				/* Create new split child shard on the specified placement list */
				CreateObjectOnPlacement(splitShardCreationCommandList,
										workerPlacementNode);
			}
		}
	}
}


/* Create a DDL task with corresponding task list on given worker node */
static Task *
CreateTaskForDDLCommandList(List *ddlCommandList, WorkerNode *workerNode)
{
	Task *ddlTask = CitusMakeNode(Task);
	ddlTask->taskType = DDL_TASK;
	ddlTask->replicationModel = REPLICATION_MODEL_INVALID;
	SetTaskQueryStringList(ddlTask, ddlCommandList);

	ShardPlacement *taskPlacement = CitusMakeNode(ShardPlacement);
	SetPlacementNodeMetadata(taskPlacement, workerNode);
	ddlTask->taskPlacementList = list_make1(taskPlacement);

	return ddlTask;
}


/* Create ShardGroup auxiliary structures (indexes, stats, replicaindentities, triggers)
 * on a list of corresponding workers.
 */
static void
CreateAuxiliaryStructuresForShardGroup(List *shardGroupSplitIntervalListList,
									   List *workersForPlacementList, bool
									   includeReplicaIdentity)
{
	List *shardIntervalList = NIL;
	List *ddlTaskExecList = NIL;

	/*
	 * Iterate over all the shards in the shard group.
	 */
	foreach_ptr(shardIntervalList, shardGroupSplitIntervalListList)
	{
		ShardInterval *shardInterval = NULL;
		WorkerNode *workerPlacementNode = NULL;

		/*
		 * Iterate on split shard interval list for given shard and create tasks
		 * for every single split shard in a shard group.
		 */
		forboth_ptr(shardInterval, shardIntervalList, workerPlacementNode,
					workersForPlacementList)
		{
			List *ddlCommandList = GetPostLoadTableCreationCommands(
				shardInterval->relationId,
				true /* includeIndexes */,
				includeReplicaIdentity);
			ddlCommandList = WorkerApplyShardDDLCommandList(
				ddlCommandList,
				shardInterval->shardId);

			/*
			 * A task is expected to be instantiated with a non-null 'ddlCommandList'.
			 * The list can be empty, if no auxiliary structures are present.
			 */
			if (ddlCommandList != NULL)
			{
				Task *ddlTask = CreateTaskForDDLCommandList(ddlCommandList,
															workerPlacementNode);

				ddlTaskExecList = lappend(ddlTaskExecList, ddlTask);
			}
		}
	}

	ExecuteTaskListOutsideTransaction(
		ROW_MODIFY_NONE,
		ddlTaskExecList,
		MaxAdaptiveExecutorPoolSize,
		NULL /* jobIdList (ignored by API implementation) */);
}


/*
<<<<<<< HEAD
 * Create ShardGroup split children, perform copy and create auxiliary structures
 * on a list of corresponding workers.
 */
static void
CreateAndCopySplitShardsForShardGroup(WorkerNode *sourceShardNode,
									  List *sourceColocatedShardIntervalList,
									  List *shardGroupSplitIntervalListList,
									  List *workersForPlacementList)
{
	CreateSplitShardsForShardGroup(shardGroupSplitIntervalListList,
								   workersForPlacementList);

	/* For Blocking split, copy isn't snapshotted */
	char *snapshotName = NULL;
	DoSplitCopy(sourceShardNode, sourceColocatedShardIntervalList,
				shardGroupSplitIntervalListList, workersForPlacementList, snapshotName);

	/* Create auxiliary structures (indexes, stats, replicaindentities, triggers) */
	CreateAuxiliaryStructuresForShardGroup(shardGroupSplitIntervalListList,
										   workersForPlacementList,
										   true /* includeReplicaIdentity*/);
}


/*
=======
>>>>>>> 24e695ca
 * Perform Split Copy from source shard(s) to split children.
 * 'sourceShardNode'					: Source shard worker node.
 * 'sourceColocatedShardIntervalList'	: List of source shard intervals from shard group.
 * 'shardGroupSplitIntervalListList'	: List of shard intervals for split children.
 * 'workersForPlacementList'			: List of workers for split children placement.
 */
static void
DoSplitCopy(WorkerNode *sourceShardNode, List *sourceColocatedShardIntervalList,
			List *shardGroupSplitIntervalListList, List *destinationWorkerNodesList,
			char *snapShotName, DistributionColumnMap *distributionColumnOverrides)
{
	ShardInterval *sourceShardIntervalToCopy = NULL;
	List *splitShardIntervalList = NIL;

	int taskId = 0;
	List *splitCopyTaskList = NIL;
	forboth_ptr(sourceShardIntervalToCopy, sourceColocatedShardIntervalList,
				splitShardIntervalList, shardGroupSplitIntervalListList)
	{
		/*
		 * Skip copying data for partitioned tables, because they contain no
		 * data themselves. Their partitions do contain data, but those are
		 * different colocated shards that will be copied seperately.
		 */
		if (PartitionedTable(sourceShardIntervalToCopy->relationId))
		{
			continue;
		}

		Oid relationId = sourceShardIntervalToCopy->relationId;

		Var *distributionColumn =
			GetDistributionColumnWithOverrides(relationId,
											   distributionColumnOverrides);
		Assert(distributionColumn != NULL);

		bool missingOK = false;
		char *distributionColumnName = get_attname(relationId,
												   distributionColumn->varattno,
												   missingOK);

		StringInfo splitCopyUdfCommand = CreateSplitCopyCommand(
			sourceShardIntervalToCopy,
			distributionColumnName,
			splitShardIntervalList,
			destinationWorkerNodesList);

		/* Create copy task. Snapshot name is required for nonblocking splits */
		Task *splitCopyTask = CreateSplitCopyTask(splitCopyUdfCommand, snapShotName,
												  taskId,
												  sourceShardIntervalToCopy->shardId);

		ShardPlacement *taskPlacement = CitusMakeNode(ShardPlacement);
		SetPlacementNodeMetadata(taskPlacement, sourceShardNode);
		splitCopyTask->taskPlacementList = list_make1(taskPlacement);

		splitCopyTaskList = lappend(splitCopyTaskList, splitCopyTask);
		taskId++;
	}

	ExecuteTaskListOutsideTransaction(ROW_MODIFY_NONE, splitCopyTaskList,
									  MaxAdaptiveExecutorPoolSize,
									  NULL /* jobIdList (ignored by API implementation) */);
}


/*
 * Create Copy command for a given shard source shard to be copied to corresponding split children.
 * 'sourceShardSplitInterval' : Source shard interval to be copied.
 * 'splitChildrenShardINnerIntervalList' : List of shard intervals for split children.
 * 'destinationWorkerNodesList' : List of workers for split children placement.
 * Here is an example of a 2 way split copy :
 * SELECT * from worker_split_copy(
 *  81060000, -- source shard id to split copy
 *  ARRAY[
 *       -- split copy info for split children 1
 *      ROW(81060015, -- destination shard id
 *           -2147483648, -- split range begin
 *          1073741823, --split range end
 *          10 -- worker node id)::pg_catalog.split_copy_info,
 *      -- split copy info for split children 2
 *      ROW(81060016,  --destination shard id
 *          1073741824, --split range begin
 *          2147483647, --split range end
 *          11 -- workef node id)::pg_catalog.split_copy_info
 *      ]
 *  );
 */
static StringInfo
CreateSplitCopyCommand(ShardInterval *sourceShardSplitInterval,
					   char *distributionColumnName,
					   List *splitChildrenShardIntervalList,
					   List *destinationWorkerNodesList)
{
	StringInfo splitCopyInfoArray = makeStringInfo();
	appendStringInfo(splitCopyInfoArray, "ARRAY[");

	ShardInterval *splitChildShardInterval = NULL;
	bool addComma = false;
	WorkerNode *destinationWorkerNode = NULL;
	forboth_ptr(splitChildShardInterval, splitChildrenShardIntervalList,
				destinationWorkerNode, destinationWorkerNodesList)
	{
		if (addComma)
		{
			appendStringInfo(splitCopyInfoArray, ",");
		}

		StringInfo splitCopyInfoRow = makeStringInfo();
		appendStringInfo(splitCopyInfoRow,
						 "ROW(%lu, %d, %d, %u)::pg_catalog.split_copy_info",
						 splitChildShardInterval->shardId,
						 DatumGetInt32(splitChildShardInterval->minValue),
						 DatumGetInt32(splitChildShardInterval->maxValue),
						 destinationWorkerNode->nodeId);
		appendStringInfo(splitCopyInfoArray, "%s", splitCopyInfoRow->data);

		addComma = true;
	}
	appendStringInfo(splitCopyInfoArray, "]");

	StringInfo splitCopyUdf = makeStringInfo();
	appendStringInfo(splitCopyUdf, "SELECT pg_catalog.worker_split_copy(%lu, %s, %s);",
					 sourceShardSplitInterval->shardId,
					 quote_literal_cstr(distributionColumnName),
					 splitCopyInfoArray->data);

	return splitCopyUdf;
}


/*
 * CreateSplitCopyTask creates a task for copying data.
 * In the case of Non-blocking split, snapshotted copy task is created with given 'snapshotName'.
 * 'snapshotName' is NULL for Blocking split.
 */
static Task *
CreateSplitCopyTask(StringInfo splitCopyUdfCommand, char *snapshotName, int taskId, uint64
					jobId)
{
	List *ddlCommandList = NIL;
	StringInfo beginTransaction = makeStringInfo();
	appendStringInfo(beginTransaction,
					 "BEGIN TRANSACTION ISOLATION LEVEL REPEATABLE READ;");
	ddlCommandList = lappend(ddlCommandList, beginTransaction->data);

	/* Set snapshot for non-blocking shard split. */
	if (snapshotName != NULL)
	{
		StringInfo snapShotString = makeStringInfo();
		appendStringInfo(snapShotString, "SET TRANSACTION SNAPSHOT %s;",
						 quote_literal_cstr(
							 snapshotName));
		ddlCommandList = lappend(ddlCommandList, snapShotString->data);
	}

	ddlCommandList = lappend(ddlCommandList, splitCopyUdfCommand->data);

	StringInfo commitCommand = makeStringInfo();
	appendStringInfo(commitCommand, "COMMIT;");
	ddlCommandList = lappend(ddlCommandList, commitCommand->data);

	Task *splitCopyTask = CitusMakeNode(Task);
	splitCopyTask->jobId = jobId;
	splitCopyTask->taskId = taskId;
	splitCopyTask->taskType = READ_TASK;
	splitCopyTask->replicationModel = REPLICATION_MODEL_INVALID;
	SetTaskQueryStringList(splitCopyTask, ddlCommandList);

	return splitCopyTask;
}


/*
 * Create an object on a worker node.
 */
static void
CreateObjectOnPlacement(List *objectCreationCommandList,
						WorkerNode *workerPlacementNode)
{
	char *currentUser = CurrentUserName();
	SendCommandListToWorkerOutsideTransaction(workerPlacementNode->workerName,
											  workerPlacementNode->workerPort,
											  currentUser,
											  objectCreationCommandList);
}


/*
 * Create split children intervals for a shardgroup given list of split points.
 * Example:
 * 'sourceColocatedShardIntervalList': Colocated shard S1[-2147483648, 2147483647] & S2[-2147483648, 2147483647]
 * 'splitPointsForShard': [0] (2 way split)
 * 'shardGroupSplitIntervalListList':
 *  [
 *      [ S1_1(-2147483648, 0), S1_2(1, 2147483647) ], // Split Interval List for S1.
 *      [ S2_1(-2147483648, 0), S2_2(1, 2147483647) ]  // Split Interval List for S2.
 *  ]
 */
static List *
CreateSplitIntervalsForShardGroup(List *sourceColocatedShardIntervalList,
								  List *splitPointsForShard)
{
	List *shardGroupSplitIntervalListList = NIL;

	ShardInterval *shardToSplitInterval = NULL;
	foreach_ptr(shardToSplitInterval, sourceColocatedShardIntervalList)
	{
		List *shardSplitIntervalList = NIL;
		CreateSplitIntervalsForShard(shardToSplitInterval, splitPointsForShard,
									 &shardSplitIntervalList);

		shardGroupSplitIntervalListList = lappend(shardGroupSplitIntervalListList,
												  shardSplitIntervalList);
	}

	return shardGroupSplitIntervalListList;
}


/*
 * Create split children intervals given a sourceshard and a list of split points.
 * Example: SourceShard is range [0, 100] and SplitPoints are (15, 30) will give us:
 *  [(0, 15) (16, 30) (31, 100)]
 */
static void
CreateSplitIntervalsForShard(ShardInterval *sourceShard,
							 List *splitPointsForShard,
							 List **shardSplitChildrenIntervalList)
{
	/* For 'N' split points, we will have N+1 shard intervals created. */
	int shardIntervalCount = list_length(splitPointsForShard) + 1;
	ListCell *splitPointCell = list_head(splitPointsForShard);
	int32 splitParentMaxValue = DatumGetInt32(sourceShard->maxValue);
	int32 currentSplitChildMinValue = DatumGetInt32(sourceShard->minValue);

	/* if we are splitting a Citus local table, assume whole shard range */
	if (!sourceShard->maxValueExists)
	{
		splitParentMaxValue = PG_INT32_MAX;
	}

	if (!sourceShard->minValueExists)
	{
		currentSplitChildMinValue = PG_INT32_MIN;
	}

	for (int index = 0; index < shardIntervalCount; index++)
	{
		ShardInterval *splitChildShardInterval = CopyShardInterval(sourceShard);
		splitChildShardInterval->shardIndex = -1;
		splitChildShardInterval->shardId = GetNextShardIdForSplitChild();

		splitChildShardInterval->minValueExists = true;
		splitChildShardInterval->minValue = currentSplitChildMinValue;
		splitChildShardInterval->maxValueExists = true;

		/* Length of splitPointsForShard is one less than 'shardIntervalCount' and we need to account */
		/* for 'splitPointCell' being NULL for last iteration. */
		if (splitPointCell)
		{
			splitChildShardInterval->maxValue = DatumGetInt32((Datum) lfirst(
																  splitPointCell));
			splitPointCell = lnext(splitPointsForShard, splitPointCell);
		}
		else
		{
			splitChildShardInterval->maxValue = splitParentMaxValue;
		}

		currentSplitChildMinValue = splitChildShardInterval->maxValue + 1;
		*shardSplitChildrenIntervalList = lappend(*shardSplitChildrenIntervalList,
												  splitChildShardInterval);
	}
}


/*
 * UpdateDistributionColumnsForShardGroup globally updates the pg_dist_partition metadata
 * for each relation that has a shard in colocatedShardList.
 *
 * This is used primarily for Citus local -> distributed table conversion
 * in create_distributed_table_concurrently.
 *
 * It would be nicer to keep this separate from shard split, but we need to do the
 * update at exactly the right point in the shard split process, namely after
 * replication slot creation and before inserting shard metadata, which itself
 * needs to happen before foreign key creation (mainly because the foreign key
 * functions depend on metadata).
 */
static void
UpdateDistributionColumnsForShardGroup(List *colocatedShardList,
									   DistributionColumnMap *distributionColumnMap,
									   char distributionMethod,
									   int shardCount,
									   uint32 colocationId)
{
	ShardInterval *shardInterval = NULL;
	foreach_ptr(shardInterval, colocatedShardList)
	{
		Oid relationId = shardInterval->relationId;
		Var *distributionColumn = GetDistributionColumnFromMap(distributionColumnMap,
															   relationId);

		/* we should have an entry for every relation ID in the colocation group */
		Assert(distributionColumn != NULL);

		if (colocationId == INVALID_COLOCATION_ID)
		{
			/*
			 * Getting here with an invalid co-location ID means that no
			 * appropriate co-location group exists yet.
			 */
			colocationId = CreateColocationGroup(shardCount,
												 ShardReplicationFactor,
												 distributionColumn->vartype,
												 distributionColumn->varcollid);
		}

		UpdateDistributionColumnGlobally(relationId, distributionMethod,
										 distributionColumn, colocationId);
	}
}


/*
 * Insert new shard and placement metadata.
 * Sync the Metadata with all nodes if enabled.
 */
static void
InsertSplitChildrenShardMetadata(List *shardGroupSplitIntervalListList,
								 List *workersForPlacementList)
{
	List *shardIntervalList = NIL;
	List *syncedShardList = NIL;

	/*
	 * Iterate over all the shards in the shard group.
	 */
	foreach_ptr(shardIntervalList, shardGroupSplitIntervalListList)
	{
		/*
		 * Iterate on split shards list for a given shard and insert metadata.
		 */
		ShardInterval *shardInterval = NULL;
		WorkerNode *workerPlacementNode = NULL;
		forboth_ptr(shardInterval, shardIntervalList, workerPlacementNode,
					workersForPlacementList)
		{
			InsertShardRow(
				shardInterval->relationId,
				shardInterval->shardId,
				shardInterval->storageType,
				IntegerToText(DatumGetInt32(shardInterval->minValue)),
				IntegerToText(DatumGetInt32(shardInterval->maxValue)));

			InsertShardPlacementRow(
				shardInterval->shardId,
				INVALID_PLACEMENT_ID, /* triggers generation of new id */
				SHARD_STATE_ACTIVE,
				0, /* shard length (zero for HashDistributed Table) */
				workerPlacementNode->groupId);

			if (ShouldSyncTableMetadata(shardInterval->relationId))
			{
				syncedShardList = lappend(syncedShardList, shardInterval);
			}
		}
	}

	/* send commands to synced nodes one by one */
	List *splitOffShardMetadataCommandList = ShardListInsertCommand(syncedShardList);
	char *command = NULL;
	foreach_ptr(command, splitOffShardMetadataCommandList)
	{
		SendCommandToWorkersWithMetadata(command);
	}
}


/*
 * CreatePartitioningHierarchy creates the partitioning
 * hierarchy between the shardList, if any.
 */
static void
CreatePartitioningHierarchy(List *shardGroupSplitIntervalListList,
							List *workersForPlacementList)
{
	/* Create partition heirarchy between shards */
	List *shardIntervalList = NIL;

	/*
	 * Iterate over all the shards in the shard group.
	 */
	foreach_ptr(shardIntervalList, shardGroupSplitIntervalListList)
	{
		ShardInterval *shardInterval = NULL;
		WorkerNode *workerPlacementNode = NULL;

		/*
		 * Iterate on split shards list for a given shard and create constraints.
		 */
		forboth_ptr(shardInterval, shardIntervalList, workerPlacementNode,
					workersForPlacementList)
		{
			if (PartitionTable(shardInterval->relationId))
			{
				char *attachPartitionCommand =
					GenerateAttachShardPartitionCommand(shardInterval);

				SendCommandToWorker(
					workerPlacementNode->workerName,
					workerPlacementNode->workerPort,
					attachPartitionCommand);
			}
		}
	}
}


/*
 * Create foreign key constraints on the split children shards.
 */
static void
CreateForeignKeyConstraints(List *shardGroupSplitIntervalListList,
							List *workersForPlacementList)
{
	/* Create constraints between shards */
	List *shardIntervalList = NIL;

	/*
	 * Iterate over all the shards in the shard group.
	 */
	foreach_ptr(shardIntervalList, shardGroupSplitIntervalListList)
	{
		ShardInterval *shardInterval = NULL;
		WorkerNode *workerPlacementNode = NULL;

		/*
		 * Iterate on split shards list for a given shard and create constraints.
		 */
		forboth_ptr(shardInterval, shardIntervalList,
					workerPlacementNode, workersForPlacementList)
		{
			List *shardForeignConstraintCommandList = NIL;
			List *referenceTableForeignConstraintList = NIL;

			CopyShardForeignConstraintCommandListGrouped(
				shardInterval,
				&shardForeignConstraintCommandList,
				&referenceTableForeignConstraintList);

			List *constraintCommandList = NIL;
			constraintCommandList = list_concat(constraintCommandList,
												shardForeignConstraintCommandList);
			constraintCommandList = list_concat(constraintCommandList,
												referenceTableForeignConstraintList);

			char *constraintCommand = NULL;
			foreach_ptr(constraintCommand, constraintCommandList)
			{
				SendCommandToWorker(
					workerPlacementNode->workerName,
					workerPlacementNode->workerPort,
					constraintCommand);
			}
		}
	}
}


/*
 * DropShardList drops shards and their metadata from both the coordinator and
 * mx nodes.
 */
void
DropShardList(List *shardIntervalList)
{
	ListCell *shardIntervalCell = NULL;

	foreach(shardIntervalCell, shardIntervalList)
	{
		ShardInterval *shardInterval = (ShardInterval *) lfirst(shardIntervalCell);
		ListCell *shardPlacementCell = NULL;
		Oid relationId = shardInterval->relationId;
		uint64 oldShardId = shardInterval->shardId;

		/* delete metadata from synced nodes */
		if (ShouldSyncTableMetadata(relationId))
		{
			ListCell *commandCell = NULL;

			/* send the commands one by one (calls citus_internal_delete_shard_metadata internally) */
			List *shardMetadataDeleteCommandList = ShardDeleteCommandList(shardInterval);
			foreach(commandCell, shardMetadataDeleteCommandList)
			{
				char *command = (char *) lfirst(commandCell);
				SendCommandToWorkersWithMetadata(command);
			}
		}

		/* delete shard placements and drop shards */
		List *shardPlacementList = ActiveShardPlacementList(oldShardId);
		foreach(shardPlacementCell, shardPlacementList)
		{
			ShardPlacement *placement = (ShardPlacement *) lfirst(shardPlacementCell);
			char *workerName = placement->nodeName;
			uint32 workerPort = placement->nodePort;
			StringInfo dropQuery = makeStringInfo();

			DeleteShardPlacementRow(placement->placementId);

			/* get shard name */
			char *qualifiedShardName = ConstructQualifiedShardName(shardInterval);

			if (DeferShardDeleteOnSplit)
			{
				/* Log shard in pg_dist_cleanup.
				 * Parent shards are to be dropped only on sucess after split workflow is complete,
				 * so mark the policy as 'CLEANUP_DEFERRED_ON_SUCCESS'.
				 * We also log cleanup record in the current transaction. If the current transaction rolls back,
				 * we do not generate a record at all.
				 */
				CleanupPolicy policy = CLEANUP_DEFERRED_ON_SUCCESS;
				InsertCleanupRecordInCurrentTransaction(CLEANUP_SHARD_PLACEMENT,
														qualifiedShardName,
														placement->groupId,
														policy);
			}
			else
			{
				char storageType = shardInterval->storageType;
				if (storageType == SHARD_STORAGE_TABLE)
				{
					appendStringInfo(dropQuery, DROP_REGULAR_TABLE_COMMAND,
									 qualifiedShardName);
				}
				else if (storageType == SHARD_STORAGE_FOREIGN)
				{
					appendStringInfo(dropQuery, DROP_FOREIGN_TABLE_COMMAND,
									 qualifiedShardName);
				}

				/* drop old shard */
				SendCommandToWorker(workerName, workerPort, dropQuery->data);
			}
		}

		/* delete shard row */
		DeleteShardRow(oldShardId);
	}
}


/*
<<<<<<< HEAD
=======
 * In case of failure, TryDropSplitShardsOnFailure drops in-progress shard placements from both the
 * coordinator and mx nodes.
 */
static void
TryDropSplitShardsOnFailure(HTAB *mapOfShardToPlacementCreatedByWorkflow)
{
	HASH_SEQ_STATUS status;
	ShardCreatedByWorkflowEntry *entry;

	hash_seq_init(&status, mapOfShardToPlacementCreatedByWorkflow);
	while ((entry = (ShardCreatedByWorkflowEntry *) hash_seq_search(&status)) != 0)
	{
		ShardInterval *shardInterval = entry->shardIntervalKey;
		WorkerNode *workerPlacementNode = entry->workerNodeValue;

		char *qualifiedShardName = ConstructQualifiedShardName(shardInterval);
		StringInfo dropShardQuery = makeStringInfo();

		/* Caller enforces that foreign tables cannot be split (use DROP_REGULAR_TABLE_COMMAND) */
		appendStringInfo(dropShardQuery, DROP_REGULAR_TABLE_COMMAND,
						 qualifiedShardName);

		int connectionFlags = FOR_DDL;
		connectionFlags |= OUTSIDE_TRANSACTION;
		MultiConnection *connnection = GetNodeUserDatabaseConnection(
			connectionFlags,
			workerPlacementNode->workerName,
			workerPlacementNode->workerPort,
			CurrentUserName(),
			NULL /* databaseName */);

		/*
		 * Perform a drop in best effort manner.
		 * The shard may or may not exist and the connection could have died.
		 */
		ExecuteOptionalRemoteCommand(
			connnection,
			dropShardQuery->data,
			NULL /* pgResult */);
	}
}


/*
 * AcquireNonblockingSplitLock does not allow concurrent nonblocking splits, because we share memory and
 * replication slots.
 */
static void
AcquireNonblockingSplitLock(Oid relationId)
{
	LOCKTAG tag;
	const bool sessionLock = false;
	const bool dontWait = true;

	SET_LOCKTAG_CITUS_OPERATION(tag, CITUS_NONBLOCKING_SPLIT);

	LockAcquireResult lockAcquired = LockAcquire(&tag, ExclusiveLock, sessionLock,
												 dontWait);
	if (!lockAcquired)
	{
		ereport(ERROR, (errmsg("could not acquire the lock required to split "
							   "concurrently %s.", generate_qualified_relation_name(
								   relationId)),
						errdetail("It means that either a concurrent shard move "
								  "or distributed table creation is happening."),
						errhint("Make sure that the concurrent operation has "
								"finished and re-run the command")));
	}
}


/*
>>>>>>> 24e695ca
 * SplitShard API to split a given shard (or shard group) in non-blocking fashion
 * based on specified split points to a set of destination nodes.
 * splitOperation                   : Customer operation that triggered split.
 * splitWorkflowId                  : Number used to identify split workflow in names.
 * sourceColocatedShardIntervalList : Source shard group to be split.
 * shardSplitPointsList             : Split Points list for the source 'shardInterval'.
 * workersForPlacementList          : Placement list corresponding to split children.
 * distributionColumnList           : Maps relation IDs to distribution columns.
 *                                    If not specified, the distribution column is read
 *                                    from the metadata.
 * targetColocationId               : Specifies the colocation ID (only used for
 *                                    create_distributed_table_concurrently).
 */
void
NonBlockingShardSplit(SplitOperation splitOperation,
					  uint64 splitWorkflowId,
					  List *sourceColocatedShardIntervalList,
					  List *shardSplitPointsList,
					  List *workersForPlacementList,
					  DistributionColumnMap *distributionColumnOverrides,
					  uint32 targetColocationId)
{
	ErrorIfMultipleNonblockingMoveSplitInTheSameTransaction();

	char *superUser = CitusExtensionOwnerName();
	char *databaseName = get_database_name(MyDatabaseId);

	/* First create shard interval metadata for split children */
	List *shardGroupSplitIntervalListList = CreateSplitIntervalsForShardGroup(
		sourceColocatedShardIntervalList,
		shardSplitPointsList);

	ShardInterval *firstShard = linitial(sourceColocatedShardIntervalList);

	/* Acquire global lock to prevent concurrent nonblocking splits */
	AcquireNonblockingSplitLock(firstShard->relationId);

	WorkerNode *sourceShardToCopyNode =
		ActiveShardPlacementWorkerNode(firstShard->shardId);

	/* Create hashmap to group shards for publication-subscription management */
	HTAB *publicationInfoHash = CreateShardSplitInfoMapForPublication(
		sourceColocatedShardIntervalList,
		shardGroupSplitIntervalListList,
		workersForPlacementList);

	DropAllLogicalReplicationLeftovers(SHARD_SPLIT);

	int connectionFlags = FORCE_NEW_CONNECTION;
	MultiConnection *sourceConnection = GetNodeUserDatabaseConnection(
		connectionFlags,
		sourceShardToCopyNode->workerName,
		sourceShardToCopyNode->workerPort,
		superUser,
		databaseName);
	ClaimConnectionExclusively(sourceConnection);

	MultiConnection *sourceReplicationConnection =
		GetReplicationConnection(sourceShardToCopyNode->workerName,
								 sourceShardToCopyNode->workerPort);

	/* Non-Blocking shard split workflow starts here */
	PG_TRY();
	{
		/* 1) Physically create split children. */
		CreateSplitShardsForShardGroup(shardGroupSplitIntervalListList,
									   workersForPlacementList);

		/*
		 * 2) Create dummy shards due to PG logical replication constraints.
		 *    Refer to the comment section of 'CreateDummyShardsForShardGroup' for indepth
		 *    information.
		 */
		HTAB *mapOfPlacementToDummyShardList = CreateSimpleHash(NodeAndOwner,
																GroupedShardSplitInfos);
		CreateDummyShardsForShardGroup(
			mapOfPlacementToDummyShardList,
			sourceColocatedShardIntervalList,
			shardGroupSplitIntervalListList,
			sourceShardToCopyNode,
			workersForPlacementList);

		/*
		 * 3) Create replica identities on dummy shards. This needs to be done
		 * before the subscriptions are created. Otherwise the subscription
		 * creation will get stuck waiting for the publication to send a
		 * replica identity. Since we never actually write data into these
		 * dummy shards there's no point in creating these indexes after the
		 * initial COPY phase, like we do for the replica identities on the
		 * target shards.
		 */
		CreateReplicaIdentitiesForDummyShards(mapOfPlacementToDummyShardList);

		/* 4) Create Publications. */
		CreatePublications(sourceConnection, publicationInfoHash);

		/* 5) Execute 'worker_split_shard_replication_setup UDF */
		List *replicationSlotInfoList = ExecuteSplitShardReplicationSetupUDF(
			sourceShardToCopyNode,
			sourceColocatedShardIntervalList,
			shardGroupSplitIntervalListList,
			workersForPlacementList,
			distributionColumnOverrides);

		/*
		 * Subscriber flow starts from here.
		 * Populate 'ShardSplitSubscriberMetadata' for subscription management.
		 */
		List *logicalRepTargetList =
			PopulateShardSplitSubscriptionsMetadataList(
				publicationInfoHash, replicationSlotInfoList,
				shardGroupSplitIntervalListList, workersForPlacementList);

		HTAB *groupedLogicalRepTargetsHash = CreateGroupedLogicalRepTargetsHash(
			logicalRepTargetList);

		/* Create connections to the target nodes */
		CreateGroupedLogicalRepTargetsConnections(
			groupedLogicalRepTargetsHash,
			superUser, databaseName);

		char *logicalRepDecoderPlugin = "citus";

		/*
		 * 6) Create replication slots and keep track of their snapshot.
		 */
		char *snapshot = CreateReplicationSlots(
			sourceConnection,
			sourceReplicationConnection,
			logicalRepTargetList,
			logicalRepDecoderPlugin);

		/*
		 * 7) Create subscriptions. This isn't strictly needed yet at this
		 * stage, but this way we error out quickly if it fails.
		 */
		CreateSubscriptions(
			sourceConnection,
			databaseName,
			logicalRepTargetList);

		/* 8) Do snapshotted Copy */
		DoSplitCopy(sourceShardToCopyNode, sourceColocatedShardIntervalList,
					shardGroupSplitIntervalListList, workersForPlacementList,
					snapshot, distributionColumnOverrides);

		/*
		 * 9) Create replica identities, this needs to be done before enabling
		 * the subscriptions.
		 */
		CreateReplicaIdentities(logicalRepTargetList);

		/*
		 * 10) Enable the subscriptions: Start the catchup phase
		 */
		EnableSubscriptions(logicalRepTargetList);

		/* 11) Wait for subscriptions to be ready */
		WaitForAllSubscriptionsToBecomeReady(groupedLogicalRepTargetsHash);

		/* 12) Wait for subscribers to catchup till source LSN */
		WaitForAllSubscriptionsToCatchUp(sourceConnection, groupedLogicalRepTargetsHash);

		/* 13) Create Auxilary structures */
		CreateAuxiliaryStructuresForShardGroup(shardGroupSplitIntervalListList,
											   workersForPlacementList,
											   false /* includeReplicaIdentity*/);

		/* 14) Wait for subscribers to catchup till source LSN */
		WaitForAllSubscriptionsToCatchUp(sourceConnection, groupedLogicalRepTargetsHash);

		/* Used for testing */
		ConflictOnlyWithIsolationTesting();

		/* 15) Block writes on source shards */
		BlockWritesToShardList(sourceColocatedShardIntervalList);

		/* 16) Wait for subscribers to catchup till source LSN */
		WaitForAllSubscriptionsToCatchUp(sourceConnection, groupedLogicalRepTargetsHash);

		/* 17) Drop Subscribers */
		DropSubscriptions(logicalRepTargetList);

		/* 18) Drop replication slots
		 */
		DropReplicationSlots(sourceConnection, logicalRepTargetList);

		/* 19) Drop Publications */
		DropPublications(sourceConnection, publicationInfoHash);

		/*
		 * 20) Drop old shards and delete related metadata. Have to do that before
		 * creating the new shard metadata, because there's cross-checks
		 * preventing inconsistent metadata (like overlapping shards).
		 */
		DropShardList(sourceColocatedShardIntervalList);

		/*
		 * 21) In case of create_distributed_table_concurrently, which converts
		 * a Citus local table to a distributed table, update the distributed
		 * table metadata now.
		 *
		 * We would rather have this be outside of the scope of NonBlockingShardSplit,
		 * but we cannot make metadata changes before replication slot creation, and
		 * we cannot create the replication slot before creating new shards and
		 * corresponding publications, because the decoder uses a catalog snapshot
		 * from the time of the slot creation, which means it would not be able to see
		 * the shards or publications when replication starts if it was created before.
		 *
		 * We also cannot easily move metadata changes to be after this function,
		 * because CreateForeignKeyConstraints relies on accurate metadata and
		 * we also want to perform the clean-up logic in PG_CATCH in case of
		 * failure.
		 *
		 * Hence, this appears to be the only suitable spot for updating
		 * pg_dist_partition and pg_dist_colocation.
		 */
		if (splitOperation == CREATE_DISTRIBUTED_TABLE)
		{
			/* we currently only use split for hash-distributed tables */
			char distributionMethod = DISTRIBUTE_BY_HASH;
			int shardCount = list_length(shardSplitPointsList) + 1;

			UpdateDistributionColumnsForShardGroup(sourceColocatedShardIntervalList,
												   distributionColumnOverrides,
												   distributionMethod,
												   shardCount,
												   targetColocationId);
		}

		/* 22) Insert new shard and placement metdata */
		InsertSplitChildrenShardMetadata(shardGroupSplitIntervalListList,
										 workersForPlacementList);

		CreatePartitioningHierarchy(shardGroupSplitIntervalListList,
									workersForPlacementList);

		/*
		 * 23) Create foreign keys if exists after the metadata changes happening in
		 * DropShardList() and InsertSplitChildrenShardMetadata() because the foreign
		 * key creation depends on the new metadata.
		 */
		CreateForeignKeyConstraints(shardGroupSplitIntervalListList,
									workersForPlacementList);

<<<<<<< HEAD
		/* 24) Close source connection */
=======
		/*
		 * 24) Drop dummy shards.
		 */
		DropDummyShards(mapOfDummyShardToPlacement);

		/*
		 * 24) Release shared memory allocated by worker_split_shard_replication_setup udf
		 * at source node.
		 */
		ExecuteSplitShardReleaseSharedMemory(sourceShardToCopyNode);

		/* 25) Close source connection */
>>>>>>> 24e695ca
		CloseConnection(sourceConnection);

		/* 26) Close all subscriber connections */
		CloseGroupedLogicalRepTargetsConnections(groupedLogicalRepTargetsHash);

		/* 27) Close connection of template replication slot */
		CloseConnection(sourceReplicationConnection);
	}
	PG_CATCH();
	{
		/* end ongoing transactions to enable us to clean up */
		ShutdownAllConnections();

		/* Do a best effort cleanup of shards created on workers in the above block
		 * TODO(niupre): We don't need to do this once shard cleaner can clean replication
		 * artifacts.
		 */
		DropAllLogicalReplicationLeftovers(SHARD_SPLIT);

		bool isSuccess = false;
		CompleteNewOperationNeedingCleanup(isSuccess);

		ExecuteSplitShardReleaseSharedMemory(sourceShardToCopyNode);

		PG_RE_THROW();
	}
	PG_END_TRY();
}


/*
 * Given we are using PG logical replication infrastructure there are some constraints
 * that need to met around matching table names in source and target nodes:
 * The restrictions in context of split are:
 * Constraint 1: Dummy source shard(s) from shard group must exist on all destination nodes.
 * Constraint 2: Dummy target shards from shard group must exist on source node.
 * Example :
 * Shard1[1-200] is co-located with Shard2[1-200] in Worker0.
 * We are splitting 2-way to worker0 (same node) and worker1 (different node).
 *
 * Non-Dummy shards (expected from Split):
 * In Worker0 --> Shard1_1 and Shard2_1.
 * In Worker1 --> Shard1_2 and Shard2_2.
 *
 * Dummy shards:
 * From constraint 1, we need to create: Dummy Shard1 and Shard2 in Worker0. Dummy Shard1 and Shard2 in Worker1
 * Note 1 : Given there is an overlap of source and destination in Worker0, Shard1 and Shard2 need not be created.
 * Be very careful here, dropping Shard1, Shard2 with customer data to create dummy Shard1, Shard2 on worker0 is catastrophic.
 *
 * From constraint 2, we need to create: Dummy Shard1_1, Shard2_1, Shard1_2 and Shard2_2 in Worker0.
 * Note 2 : Given there is an overlap of source and destination in Worker0, Shard1_1 and Shard2_1 need not be created.
 */
static void
CreateDummyShardsForShardGroup(HTAB *mapOfPlacementToDummyShardList,
							   List *sourceColocatedShardIntervalList,
							   List *shardGroupSplitIntervalListList,
							   WorkerNode *sourceWorkerNode,
							   List *workersForPlacementList)
{
	/*
	 * Statisfy Constraint 1: Create dummy source shard(s) on all destination nodes.
	 * If source node is also in desintation, skip dummy shard creation(see Note 1 from function description).
	 * We are guarenteed to have a single active placement for source shard. This is enforced earlier by ErrorIfCannotSplitShardExtended.
	 */

	/* List 'workersForPlacementList' can have duplicates. We need all unique destination nodes. */
	HTAB *workersForPlacementSet = CreateWorkerForPlacementSet(workersForPlacementList);

	HASH_SEQ_STATUS status;
	hash_seq_init(&status, workersForPlacementSet);
	WorkerNode *workerPlacementNode = NULL;
	while ((workerPlacementNode = (WorkerNode *) hash_seq_search(&status)) != NULL)
	{
		if (workerPlacementNode->nodeId == sourceWorkerNode->nodeId)
		{
			continue;
		}

		ShardInterval *shardInterval = NULL;
		foreach_ptr(shardInterval, sourceColocatedShardIntervalList)
		{
			/* Populate list of commands necessary to create shard interval on destination */
			List *splitShardCreationCommandList = GetPreLoadTableCreationCommands(
				shardInterval->relationId,
				false, /* includeSequenceDefaults */
				NULL /* auto add columnar options for cstore tables */);
			splitShardCreationCommandList = WorkerApplyShardDDLCommandList(
				splitShardCreationCommandList,
				shardInterval->shardId);

			/* Log resource for cleanup in case of failure only.
			 * Before we log a record, do a best effort check to see if a shard with same name exists.
			 * This is because, it will cause shard creation to fail and we will end up cleaning the
			 * old shard. We don't want that.
			 */
			bool relationExists = CheckIfRelationWithSameNameExists(shardInterval,
																	workerPlacementNode);

			if (relationExists)
			{
				ereport(ERROR, (errcode(ERRCODE_DUPLICATE_TABLE),
								errmsg("Relation %s already exists on worker %s:%d.",
									   ConstructQualifiedShardName(shardInterval),
									   workerPlacementNode->workerName,
									   workerPlacementNode->workerPort)));
			}
			else
			{
				/* Log shard in pg_dist_cleanup. Given dummy shards are transient resources,
				 * we want to cleanup irrespective of operation success or failure.
				 */
				CleanupPolicy policy = CLEANUP_ALWAYS;
				InsertCleanupRecordInSubtransaction(CLEANUP_SHARD_PLACEMENT,
													ConstructQualifiedShardName(
														shardInterval),
													workerPlacementNode->groupId,
													policy);

				/* Create dummy source shard on the specified placement list */
				CreateObjectOnPlacement(splitShardCreationCommandList,
										workerPlacementNode);

				/* Add dummy source shard entry created for placement node in map */
				AddDummyShardEntryInMap(mapOfPlacementToDummyShardList,
										workerPlacementNode->nodeId,
										shardInterval);
			}
		}
	}

	/*
	 * Statisfy Constraint 2: Create dummy target shards from shard group on source node.
	 * If the target shard was created on source node as placement, skip it (See Note 2 from function description).
	 */
	List *shardIntervalList = NULL;
	foreach_ptr(shardIntervalList, shardGroupSplitIntervalListList)
	{
		ShardInterval *shardInterval = NULL;
		workerPlacementNode = NULL;
		forboth_ptr(shardInterval, shardIntervalList, workerPlacementNode,
					workersForPlacementList)
		{
			if (workerPlacementNode->nodeId == sourceWorkerNode->nodeId)
			{
				continue;
			}

			List *splitShardCreationCommandList = GetPreLoadTableCreationCommands(
				shardInterval->relationId,
				false, /* includeSequenceDefaults */
				NULL /* auto add columnar options for cstore tables */);
			splitShardCreationCommandList = WorkerApplyShardDDLCommandList(
				splitShardCreationCommandList,
				shardInterval->shardId);

			/* Log resource for cleanup in case of failure only.
			 * Before we log a record, do a best effort check to see if a shard with same name exists.
			 * This is because, it will cause shard creation to fail and we will end up cleaning the
			 * old shard. We don't want that.
			 */
			bool relationExists = CheckIfRelationWithSameNameExists(shardInterval,
																	sourceWorkerNode);

			if (relationExists)
			{
				ereport(ERROR, (errcode(ERRCODE_DUPLICATE_TABLE),
								errmsg("Relation %s already exists on worker %s:%d.",
									   ConstructQualifiedShardName(shardInterval),
									   sourceWorkerNode->workerName,
									   sourceWorkerNode->workerPort)));
			}
			else
			{
				/* Log shard in pg_dist_cleanup. Given dummy shards are transient resources,
				 * we want to cleanup irrespective of operation success or failure.
				 */
				CleanupPolicy policy = CLEANUP_ALWAYS;
				InsertCleanupRecordInSubtransaction(CLEANUP_SHARD_PLACEMENT,
													ConstructQualifiedShardName(
														shardInterval),
													sourceWorkerNode->groupId,
													policy);

				/* Create dummy split child shard on source worker node */
				CreateObjectOnPlacement(splitShardCreationCommandList, sourceWorkerNode);

				/* Add dummy split child shard entry created on source node */
				AddDummyShardEntryInMap(mapOfPlacementToDummyShardList,
										sourceWorkerNode->nodeId,
										shardInterval);
			}
		}
	}
}


/*
 * CreateWorkerForPlacementSet returns a set with unique worker nodes.
 */
static HTAB *
CreateWorkerForPlacementSet(List *workersForPlacementList)
{
	HASHCTL info = { 0 };
	info.keysize = sizeof(WorkerNode);
	info.hash = WorkerNodeHashCode;
	info.match = WorkerNodeCompare;

	/* we don't have value field as it's a set */
	info.entrysize = info.keysize;

	uint32 hashFlags = (HASH_ELEM | HASH_FUNCTION | HASH_CONTEXT);

	HTAB *workerForPlacementSet = hash_create("worker placement set", 32, &info,
											  hashFlags);

	WorkerNode *workerForPlacement = NULL;
	foreach_ptr(workerForPlacement, workersForPlacementList)
	{
		void *hashKey = (void *) workerForPlacement;
		hash_search(workerForPlacementSet, hashKey, HASH_ENTER, NULL);
	}

	return workerForPlacementSet;
}


/*
 * ExecuteSplitShardReplicationSetupUDF executes
 * 'worker_split_shard_replication_setup' UDF on source shard node
 * and returns list of ReplicationSlotInfo.
 */
static List *
ExecuteSplitShardReplicationSetupUDF(WorkerNode *sourceWorkerNode,
									 List *sourceColocatedShardIntervalList,
									 List *shardGroupSplitIntervalListList,
									 List *destinationWorkerNodesList,
									 DistributionColumnMap *distributionColumnOverrides)
{
	StringInfo splitShardReplicationUDF = CreateSplitShardReplicationSetupUDF(
		sourceColocatedShardIntervalList,
		shardGroupSplitIntervalListList,
		destinationWorkerNodesList,
		distributionColumnOverrides);

	/* Force a new connection to execute the UDF */
	int connectionFlags = 0;
	MultiConnection *sourceConnection = GetNodeUserDatabaseConnection(connectionFlags,
																	  sourceWorkerNode->
																	  workerName,
																	  sourceWorkerNode->
																	  workerPort,
																	  CitusExtensionOwnerName(),
																	  get_database_name(
																		  MyDatabaseId));
	ClaimConnectionExclusively(sourceConnection);

	PGresult *result = NULL;
	int queryResult = ExecuteOptionalRemoteCommand(sourceConnection,
												   splitShardReplicationUDF->data,
												   &result);

	/*
	 * Result should contain atleast one tuple. The information returned is
	 * set of tuples where each tuple is formatted as:
	 * <targetNodeId, tableOwnerName, replication_slot_name>.
	 */
	if (queryResult != RESPONSE_OKAY || !IsResponseOK(result) || PQntuples(result) < 1 ||
		PQnfields(result) != 3)
	{
		PQclear(result);
		ForgetResults(sourceConnection);
		CloseConnection(sourceConnection);

		ereport(ERROR, (errcode(ERRCODE_CONNECTION_FAILURE),
						errmsg(
							"Failed to run worker_split_shard_replication_setup UDF. It should successfully execute "
							" for splitting a shard in a non-blocking way. Please retry.")));
	}

	/* Get replication slot information */
	List *replicationSlotInfoList = ParseReplicationSlotInfoFromResult(result);

	PQclear(result);
	ForgetResults(sourceConnection);

	CloseConnection(sourceConnection);
	return replicationSlotInfoList;
}


/*
 * ExecuteSplitShardReleaseSharedMemory releases dynamic shared memory
 * at source node.
 * As a part of non-blocking split workflow, worker_split_shard_replication_setup allocates
 * shared memory to store split information. This has to be released after split completes(or fails).
 */
static void
ExecuteSplitShardReleaseSharedMemory(WorkerNode *sourceWorkerNode)
{
	char *superUser = CitusExtensionOwnerName();
	char *databaseName = get_database_name(MyDatabaseId);

	int connectionFlag = FORCE_NEW_CONNECTION;
	MultiConnection *sourceConnection = GetNodeUserDatabaseConnection(
		connectionFlag,
		sourceWorkerNode->workerName,
		sourceWorkerNode->workerPort,
		superUser,
		databaseName);

	StringInfo splitShardReleaseMemoryUDF = makeStringInfo();
	appendStringInfo(splitShardReleaseMemoryUDF,
					 "SELECT pg_catalog.worker_split_shard_release_dsm();");
	ExecuteCriticalRemoteCommand(sourceConnection, splitShardReleaseMemoryUDF->data);
}


/*
 * CreateSplitShardReplicationSetupUDF creates and returns
 * parameterized 'worker_split_shard_replication_setup' UDF command.
 *
 * 'sourceShardSplitIntervalList'    : Source shard interval to split.
 * 'shardGroupSplitIntervalListList' : List of shard intervals for split children..
 * 'destinationWorkerNodesList'      : List of workers for split children placement.
 *
 * For example consider below input values:
 * sourceColocatedShardIntervalList : [sourceShardInterval]
 * shardGroupSplitIntervalListList  : [<childFirstShardInterval, childSecondShardInterval>]
 * destinationWorkerNodesList       : [worker1, worker2]
 *
 * SELECT * FROM worker_split_shard_replication_setup(
 *  Array[
 *      ROW(sourceShardId, childFirstShardId, childFirstMinRange, childFirstMaxRange, worker1)::citus.split_shard_info,
 *      ROW(sourceShardId, childSecondShardId, childSecondMinRange, childSecondMaxRange, worker2)::citus.split_shard_info
 *  ]);
 */
StringInfo
CreateSplitShardReplicationSetupUDF(List *sourceColocatedShardIntervalList,
									List *shardGroupSplitIntervalListList,
									List *destinationWorkerNodesList,
									DistributionColumnMap *distributionColumnOverrides)
{
	StringInfo splitChildrenRows = makeStringInfo();

	ShardInterval *sourceShardIntervalToCopy = NULL;
	List *splitChildShardIntervalList = NULL;
	bool addComma = false;
	forboth_ptr(sourceShardIntervalToCopy, sourceColocatedShardIntervalList,
				splitChildShardIntervalList, shardGroupSplitIntervalListList)
	{
		int64 sourceShardId = sourceShardIntervalToCopy->shardId;
		Oid relationId = sourceShardIntervalToCopy->relationId;

		Var *distributionColumn =
			GetDistributionColumnWithOverrides(relationId,
											   distributionColumnOverrides);

		bool missingOK = false;
		char *distributionColumnName =
			get_attname(relationId, distributionColumn->varattno,
						missingOK);

		ShardInterval *splitChildShardInterval = NULL;
		WorkerNode *destinationWorkerNode = NULL;
		forboth_ptr(splitChildShardInterval, splitChildShardIntervalList,
					destinationWorkerNode, destinationWorkerNodesList)
		{
			if (addComma)
			{
				appendStringInfo(splitChildrenRows, ",");
			}

			StringInfo minValueString = makeStringInfo();
			appendStringInfo(minValueString, "%d", DatumGetInt32(
								 splitChildShardInterval->minValue));

			StringInfo maxValueString = makeStringInfo();
			appendStringInfo(maxValueString, "%d", DatumGetInt32(
								 splitChildShardInterval->maxValue));

			appendStringInfo(splitChildrenRows,
							 "ROW(%lu, %s, %lu, %s, %s, %u)::pg_catalog.split_shard_info",
							 sourceShardId,
							 quote_literal_cstr(distributionColumnName),
							 splitChildShardInterval->shardId,
							 quote_literal_cstr(minValueString->data),
							 quote_literal_cstr(maxValueString->data),
							 destinationWorkerNode->nodeId);

			addComma = true;
		}
	}

	StringInfo splitShardReplicationUDF = makeStringInfo();
	appendStringInfo(splitShardReplicationUDF,
					 "SELECT * FROM pg_catalog.worker_split_shard_replication_setup(ARRAY[%s]);",
					 splitChildrenRows->data);

	return splitShardReplicationUDF;
}


/*
 * ParseReplicationSlotInfoFromResult parses custom datatype 'replication_slot_info'.
 * 'replication_slot_info' is a tuple with below format:
 * <targetNodeId, tableOwnerName, replicationSlotName>
 */
static List *
ParseReplicationSlotInfoFromResult(PGresult *result)
{
	int64 rowCount = PQntuples(result);

	List *replicationSlotInfoList = NIL;
	for (int64 rowIndex = 0; rowIndex < rowCount; rowIndex++)
	{
		ReplicationSlotInfo *replicationSlot = (ReplicationSlotInfo *) palloc0(
			sizeof(ReplicationSlotInfo));

		char *targeNodeIdString = PQgetvalue(result, rowIndex, 0 /* nodeId column*/);

		replicationSlot->targetNodeId = strtoul(targeNodeIdString, NULL, 10);

		bool missingOk = false;
		replicationSlot->tableOwnerId = get_role_oid(
			PQgetvalue(result, rowIndex, 1 /* table owner name column */),
			missingOk);

		/* Replication slot name */
		replicationSlot->name = pstrdup(PQgetvalue(result, rowIndex,
												   2 /* slot name column */));

		replicationSlotInfoList = lappend(replicationSlotInfoList, replicationSlot);
	}

	return replicationSlotInfoList;
}


/*
 * AddDummyShardEntryInMap adds shard entry into hash map to keep track
 * of dummy shards that are created. These shards are cleanedup after split completes.
 *
 * This is a cautious measure to keep track of dummy shards created for constraints
 * of logical replication. We cautiously delete only the dummy shards added in the DummyShardHashMap.
 */
static void
AddDummyShardEntryInMap(HTAB *mapOfPlacementToDummyShardList,
						uint32 targetNodeId,
						ShardInterval *shardInterval)
{
	NodeAndOwner key;
	key.nodeId = targetNodeId;
	key.tableOwnerId = TableOwnerOid(shardInterval->relationId);

	bool found = false;
	GroupedDummyShards *nodeMappingEntry =
		(GroupedDummyShards *) hash_search(mapOfPlacementToDummyShardList,
										   &key,
										   HASH_ENTER,
										   &found);
	if (!found)
	{
		nodeMappingEntry->shardIntervals = NIL;
	}

	nodeMappingEntry->shardIntervals =
		lappend(nodeMappingEntry->shardIntervals, shardInterval);
}


/*
 * CreateReplicaIdentitiesForDummyShards creates replica indentities for split
 * dummy shards.
 */
static void
CreateReplicaIdentitiesForDummyShards(HTAB *mapOfDummyShardToPlacement)
{
	/* Create Replica Identities for dummy shards */
	HASH_SEQ_STATUS status;
	hash_seq_init(&status, mapOfDummyShardToPlacement);

	GroupedDummyShards *entry = NULL;
	while ((entry = (GroupedDummyShards *) hash_seq_search(&status)) != NULL)
	{
		uint32 nodeId = entry->key.nodeId;
		WorkerNode *shardToBeDroppedNode = FindNodeWithNodeId(nodeId,
															  false /* missingOk */);

		List *dummyShardIntervalList = entry->shardIntervals;
		CreateReplicaIdentitiesOnNode(dummyShardIntervalList,
									  shardToBeDroppedNode->workerName,
									  shardToBeDroppedNode->workerPort);
	}
}


/*
 * GetNextShardIdForSplitChild returns shard id to be used for split child.
 * The function connects to the local node through a new connection and gets the next
 * sequence. This prevents self deadlock when 'CREATE_REPLICATION_SLOT' is executed
 * as a part of nonblocking split workflow.
 */
static uint64
GetNextShardIdForSplitChild()
{
	uint64 shardId = 0;

	/*
	 * In regression tests, we would like to generate shard IDs consistently
	 * even if the tests run in parallel. Instead of the sequence, we can use
	 * the next_shard_id GUC to specify which shard ID the current session should
	 * generate next. The GUC is automatically increased by 1 every time a new
	 * shard ID is generated.
	 */
	if (NextShardId > 0)
	{
		shardId = NextShardId;
		NextShardId += 1;

		return shardId;
	}

	StringInfo nextValueCommand = makeStringInfo();
	appendStringInfo(nextValueCommand, "SELECT nextval(%s);", quote_literal_cstr(
						 "pg_catalog.pg_dist_shardid_seq"));

	int connectionFlag = FORCE_NEW_CONNECTION;
	MultiConnection *connection = GetNodeUserDatabaseConnection(connectionFlag,
																LocalHostName,
																PostPortNumber,
																CitusExtensionOwnerName(),
																get_database_name(
																	MyDatabaseId));

	PGresult *result = NULL;
	int queryResult = ExecuteOptionalRemoteCommand(connection, nextValueCommand->data,
												   &result);
	if (queryResult != RESPONSE_OKAY || !IsResponseOK(result) || PQntuples(result) != 1 ||
		PQnfields(result) != 1)
	{
		PQclear(result);
		ForgetResults(connection);
		CloseConnection(connection);

		ereport(ERROR, (errcode(ERRCODE_CONNECTION_FAILURE),
						errmsg(
							"Could not generate next shard id while executing shard splits.")));
	}

	shardId = SafeStringToUint64(PQgetvalue(result, 0, 0 /* nodeId column*/));
	CloseConnection(connection);

	return shardId;
}<|MERGE_RESOLUTION|>--- conflicted
+++ resolved
@@ -34,7 +34,6 @@
 #include "distributed/multi_partitioning_utils.h"
 #include "distributed/worker_manager.h"
 #include "distributed/worker_transaction.h"
-#include "distributed/shard_cleaner.h"
 #include "distributed/shared_library_init.h"
 #include "distributed/pg_dist_shard.h"
 #include "distributed/metadata_sync.h"
@@ -46,9 +45,6 @@
 #include "distributed/shard_rebalancer.h"
 #include "postmaster/postmaster.h"
 
-/* declarations for dynamic loading */
-bool DeferShardDeleteOnSplit = true;
-
 /*
  * Entry for map that tracks ShardInterval -> Placement Node
  * created by split workflow.
@@ -77,22 +73,12 @@
 											ShardInterval *shardIntervalToSplit,
 											List *shardSplitPointsList,
 											List *nodeIdsForPlacementList);
-<<<<<<< HEAD
-static void CreateAndCopySplitShardsForShardGroup(WorkerNode *sourceShardNode,
-												  List *sourceColocatedShardIntervalList,
-												  List *shardGroupSplitIntervalListList,
-												  List *workersForPlacementList);
-static bool CheckIfRelationWithSameNameExists(ShardInterval *shardInterval,
-											  WorkerNode *workerNode);
-static void CreateSplitShardsForShardGroup(List *shardGroupSplitIntervalListList,
-=======
 static void ErrorIfModificationAndSplitInTheSameTransaction(SplitOperation
 															splitOperation);
 static void CreateSplitShardsForShardGroup(HTAB *mapOfShardToPlacementCreatedByWorkflow,
 										   List *shardGroupSplitIntervalListList,
->>>>>>> 24e695ca
 										   List *workersForPlacementList);
-static void CreateDummyShardsForShardGroup(HTAB *mapOfPlacementToDummyShardList,
+static void CreateDummyShardsForShardGroup(HTAB *mapOfDummyShardToPlacement,
 										   List *sourceColocatedShardIntervalList,
 										   List *shardGroupSplitIntervalListList,
 										   WorkerNode *sourceWorkerNode,
@@ -101,7 +87,7 @@
 static void CreateAuxiliaryStructuresForShardGroup(List *shardGroupSplitIntervalListList,
 												   List *workersForPlacementList,
 												   bool includeReplicaIdentity);
-static void CreateReplicaIdentitiesForDummyShards(HTAB *mapOfPlacementToDummyShardList);
+static void CreateReplicaIdentitiesForDummyShards(HTAB *mapOfDummyShardToPlacement);
 static void CreateObjectOnPlacement(List *objectCreationCommandList,
 									WorkerNode *workerNode);
 static List *    CreateSplitIntervalsForShardGroup(List *sourceColocatedShardList,
@@ -145,6 +131,8 @@
 										List *workersForPlacementList);
 static void CreateForeignKeyConstraints(List *shardGroupSplitIntervalListList,
 										List *workersForPlacementList);
+static void TryDropSplitShardsOnFailure(HTAB *mapOfShardToPlacementCreatedByWorkflow);
+static HTAB * CreateEmptyMapForShardsCreatedByWorkflow();
 static Task * CreateTaskForDDLCommandList(List *ddlCommandList, WorkerNode *workerNode);
 static StringInfo CreateSplitShardReplicationSetupUDF(
 	List *sourceColocatedShardIntervalList, List *shardGroupSplitIntervalListList,
@@ -156,18 +144,14 @@
 static List * ExecuteSplitShardReplicationSetupUDF(WorkerNode *sourceWorkerNode,
 												   List *sourceColocatedShardIntervalList,
 												   List *shardGroupSplitIntervalListList,
-<<<<<<< HEAD
-												   List *destinationWorkerNodesList);
-static void AddDummyShardEntryInMap(HTAB *mapOfPlacementToDummyShardList, uint32
-									targetNodeId,
-=======
 												   List *destinationWorkerNodesList,
 												   DistributionColumnMap *
 												   distributionColumnOverrides);
 static void ExecuteSplitShardReleaseSharedMemory(WorkerNode *sourceWorkerNode);
 static void AddDummyShardEntryInMap(HTAB *mapOfDummyShards, uint32 targetNodeId,
->>>>>>> 24e695ca
 									ShardInterval *shardInterval);
+static void DropDummyShards(HTAB *mapOfDummyShardToPlacement);
+static void DropDummyShard(MultiConnection *connection, ShardInterval *shardInterval);
 static uint64 GetNextShardIdForSplitChild(void);
 static void AcquireNonblockingSplitLock(Oid relationId);
 static List * GetWorkerNodesFromWorkerIds(List *nodeIdsForPlacementList);
@@ -528,13 +512,8 @@
 		sourceColocatedShardIntervalList = colocatedShardIntervalList;
 	}
 
-<<<<<<< HEAD
-	/* Start operation to prepare for generating cleanup records */
-	StartNewOperationNeedingCleanup();
-=======
 	/* use the user-specified shard ID as the split workflow ID */
 	uint64 splitWorkflowId = shardIntervalToSplit->shardId;
->>>>>>> 24e695ca
 
 	if (splitMode == BLOCKING_SPLIT)
 	{
@@ -560,9 +539,70 @@
 
 		PlacementMovedUsingLogicalReplicationInTX = true;
 	}
-
-	bool isSuccess = true;
-	CompleteNewOperationNeedingCleanup(isSuccess);
+}
+
+
+/*
+ * ShardIntervalHashCode computes the hash code for a Shardinterval using
+ * shardId.
+ */
+static uint32
+ShardIntervalHashCode(const void *key, Size keySize)
+{
+	const ShardInterval *shardInterval = (const ShardInterval *) key;
+	const uint64 *shardId = &(shardInterval->shardId);
+
+	/* standard hash function outlined in Effective Java, Item 8 */
+	uint32 result = 17;
+	result = 37 * result + tag_hash(shardId, sizeof(uint64));
+
+	return result;
+}
+
+
+/*
+ * ShardIntervalHashCompare compares two shard intervals using shard id.
+ */
+static int
+ShardIntervalHashCompare(const void *lhsKey, const void *rhsKey, Size keySize)
+{
+	const ShardInterval *intervalLhs = (const ShardInterval *) lhsKey;
+	const ShardInterval *intervalRhs = (const ShardInterval *) rhsKey;
+
+	int shardIdCompare = 0;
+
+	/* first, compare by shard id */
+	if (intervalLhs->shardId < intervalRhs->shardId)
+	{
+		shardIdCompare = -1;
+	}
+	else if (intervalLhs->shardId > intervalRhs->shardId)
+	{
+		shardIdCompare = 1;
+	}
+
+	return shardIdCompare;
+}
+
+
+/* Create an empty map that tracks ShardInterval -> Placement Node as created by workflow */
+static HTAB *
+CreateEmptyMapForShardsCreatedByWorkflow()
+{
+	HASHCTL info = { 0 };
+	info.keysize = sizeof(ShardInterval);
+	info.entrysize = sizeof(ShardCreatedByWorkflowEntry);
+	info.hash = ShardIntervalHashCode;
+	info.match = ShardIntervalHashCompare;
+	info.hcxt = CurrentMemoryContext;
+
+	/* we don't have value field as it's a set */
+	info.entrysize = info.keysize;
+	uint32 hashFlags = (HASH_ELEM | HASH_FUNCTION | HASH_CONTEXT);
+
+	HTAB *splitChildrenCreatedByWorkflow = hash_create("Shard id to Node Placement Map",
+													   32, &info, hashFlags);
+	return splitChildrenCreatedByWorkflow;
 }
 
 
@@ -591,27 +631,6 @@
 		shardSplitPointsList);
 
 	/* Only single placement allowed (already validated RelationReplicationFactor = 1) */
-<<<<<<< HEAD
-	List *sourcePlacementList = ActiveShardPlacementList(shardIntervalToSplit->shardId);
-	Assert(sourcePlacementList->length == 1);
-	ShardPlacement *sourceShardPlacement = (ShardPlacement *) linitial(
-		sourcePlacementList);
-	WorkerNode *sourceShardToCopyNode = FindNodeWithNodeId(sourceShardPlacement->nodeId,
-														   false /* missingOk */);
-
-	PG_TRY();
-	{
-		/*
-		 * Physically create split children, perform split copy and create auxiliary structures.
-		 * This includes: indexes, replicaIdentity. triggers and statistics.
-		 * Foreign key constraints are created after Metadata changes (see CreateForeignKeyConstraints).
-		 */
-		CreateAndCopySplitShardsForShardGroup(
-			sourceShardToCopyNode,
-			sourceColocatedShardIntervalList,
-			shardGroupSplitIntervalListList,
-			workersForPlacementList);
-=======
 	ShardInterval *firstShard = linitial(sourceColocatedShardIntervalList);
 	WorkerNode *sourceShardNode =
 		ActiveShardPlacementWorkerNode(firstShard->shardId);
@@ -635,7 +654,6 @@
 		CreateAuxiliaryStructuresForShardGroup(shardGroupSplitIntervalListList,
 											   workersForPlacementList,
 											   true /* includeReplicaIdentity*/);
->>>>>>> 24e695ca
 
 		/*
 		 * Up to this point, we performed various subtransactions that may
@@ -672,8 +690,7 @@
 		ShutdownAllConnections();
 
 		/* Do a best effort cleanup of shards created on workers in the above block */
-		bool isSuccess = false;
-		CompleteNewOperationNeedingCleanup(isSuccess);
+		TryDropSplitShardsOnFailure(mapOfShardToPlacementCreatedByWorkflow);
 
 		PG_RE_THROW();
 	}
@@ -681,61 +698,13 @@
 
 
 	CitusInvalidateRelcacheByRelid(DistShardRelationId());
-}
-
-
-/* Check if a relation with given name already exists on the worker node */
-static bool
-CheckIfRelationWithSameNameExists(ShardInterval *shardInterval, WorkerNode *workerNode)
-{
-	char *schemaName = get_namespace_name(
-		get_rel_namespace(shardInterval->relationId));
-	char *shardName = get_rel_name(shardInterval->relationId);
-	AppendShardIdToName(&shardName, shardInterval->shardId);
-
-	StringInfo checkShardExistsQuery = makeStringInfo();
-	appendStringInfo(checkShardExistsQuery,
-					 "SELECT EXISTS (SELECT FROM pg_tables WHERE schemaname = '%s' AND tablename = '%s');",
-					 schemaName,
-					 shardName);
-
-	int connectionFlags = 0;
-	MultiConnection *connection = GetNodeUserDatabaseConnection(connectionFlags,
-																workerNode->workerName,
-																workerNode->workerPort,
-																CitusExtensionOwnerName(),
-																get_database_name(
-																	MyDatabaseId));
-
-	PGresult *result = NULL;
-	int queryResult = ExecuteOptionalRemoteCommand(connection,
-												   checkShardExistsQuery->data, &result);
-	if (queryResult != RESPONSE_OKAY || !IsResponseOK(result) || PQntuples(result) != 1)
-	{
-		ereport(ERROR, (errcode(ERRCODE_CONNECTION_FAILURE),
-						errmsg(
-							"Cannot check if relation %s already exists for split on worker %s:%d",
-							ConstructQualifiedShardName(shardInterval),
-							connection->hostname,
-							connection->port)));
-
-		PQclear(result);
-		ForgetResults(connection);
-
-		return false;
-	}
-
-	char *checkExists = PQgetvalue(result, 0, 0);
-	PQclear(result);
-	ForgetResults(connection);
-
-	return strcmp(checkExists, "t") == 0;
 }
 
 
 /* Create ShardGroup split children on a list of corresponding workers. */
 static void
-CreateSplitShardsForShardGroup(List *shardGroupSplitIntervalListList,
+CreateSplitShardsForShardGroup(HTAB *mapOfShardToPlacementCreatedByWorkflow,
+							   List *shardGroupSplitIntervalListList,
 							   List *workersForPlacementList)
 {
 	/*
@@ -763,35 +732,16 @@
 				splitShardCreationCommandList,
 				shardInterval->shardId);
 
-			/* Log resource for cleanup in case of failure only.
-			 * Before we log a record, do a best effort check to see if a shard with same name exists.
-			 * This is because, it will cause shard creation to fail and we will end up cleaning the
-			 * old shard. We don't want that.
-			 */
-			bool relationExists = CheckIfRelationWithSameNameExists(shardInterval,
-																	workerPlacementNode);
-
-			if (relationExists)
-			{
-				ereport(ERROR, (errcode(ERRCODE_DUPLICATE_TABLE),
-								errmsg("Relation %s already exists on worker %s:%d.",
-									   ConstructQualifiedShardName(shardInterval),
-									   workerPlacementNode->workerName,
-									   workerPlacementNode->workerPort)));
-			}
-			else
-			{
-				CleanupPolicy policy = CLEANUP_ON_FAILURE;
-				InsertCleanupRecordInSubtransaction(CLEANUP_SHARD_PLACEMENT,
-													ConstructQualifiedShardName(
-														shardInterval),
-													workerPlacementNode->groupId,
-													policy);
-
-				/* Create new split child shard on the specified placement list */
-				CreateObjectOnPlacement(splitShardCreationCommandList,
-										workerPlacementNode);
-			}
+			/* Create new split child shard on the specified placement list */
+			CreateObjectOnPlacement(splitShardCreationCommandList, workerPlacementNode);
+
+			ShardCreatedByWorkflowEntry entry;
+			entry.shardIntervalKey = shardInterval;
+			entry.workerNodeValue = workerPlacementNode;
+			bool found = false;
+			hash_search(mapOfShardToPlacementCreatedByWorkflow, &entry, HASH_ENTER,
+						&found);
+			Assert(!found);
 		}
 	}
 }
@@ -871,34 +821,6 @@
 
 
 /*
-<<<<<<< HEAD
- * Create ShardGroup split children, perform copy and create auxiliary structures
- * on a list of corresponding workers.
- */
-static void
-CreateAndCopySplitShardsForShardGroup(WorkerNode *sourceShardNode,
-									  List *sourceColocatedShardIntervalList,
-									  List *shardGroupSplitIntervalListList,
-									  List *workersForPlacementList)
-{
-	CreateSplitShardsForShardGroup(shardGroupSplitIntervalListList,
-								   workersForPlacementList);
-
-	/* For Blocking split, copy isn't snapshotted */
-	char *snapshotName = NULL;
-	DoSplitCopy(sourceShardNode, sourceColocatedShardIntervalList,
-				shardGroupSplitIntervalListList, workersForPlacementList, snapshotName);
-
-	/* Create auxiliary structures (indexes, stats, replicaindentities, triggers) */
-	CreateAuxiliaryStructuresForShardGroup(shardGroupSplitIntervalListList,
-										   workersForPlacementList,
-										   true /* includeReplicaIdentity*/);
-}
-
-
-/*
-=======
->>>>>>> 24e695ca
  * Perform Split Copy from source shard(s) to split children.
  * 'sourceShardNode'					: Source shard worker node.
  * 'sourceColocatedShardIntervalList'	: List of source shard intervals from shard group.
@@ -1414,37 +1336,20 @@
 			/* get shard name */
 			char *qualifiedShardName = ConstructQualifiedShardName(shardInterval);
 
-			if (DeferShardDeleteOnSplit)
+			char storageType = shardInterval->storageType;
+			if (storageType == SHARD_STORAGE_TABLE)
 			{
-				/* Log shard in pg_dist_cleanup.
-				 * Parent shards are to be dropped only on sucess after split workflow is complete,
-				 * so mark the policy as 'CLEANUP_DEFERRED_ON_SUCCESS'.
-				 * We also log cleanup record in the current transaction. If the current transaction rolls back,
-				 * we do not generate a record at all.
-				 */
-				CleanupPolicy policy = CLEANUP_DEFERRED_ON_SUCCESS;
-				InsertCleanupRecordInCurrentTransaction(CLEANUP_SHARD_PLACEMENT,
-														qualifiedShardName,
-														placement->groupId,
-														policy);
+				appendStringInfo(dropQuery, DROP_REGULAR_TABLE_COMMAND,
+								 qualifiedShardName);
 			}
-			else
+			else if (storageType == SHARD_STORAGE_FOREIGN)
 			{
-				char storageType = shardInterval->storageType;
-				if (storageType == SHARD_STORAGE_TABLE)
-				{
-					appendStringInfo(dropQuery, DROP_REGULAR_TABLE_COMMAND,
-									 qualifiedShardName);
-				}
-				else if (storageType == SHARD_STORAGE_FOREIGN)
-				{
-					appendStringInfo(dropQuery, DROP_FOREIGN_TABLE_COMMAND,
-									 qualifiedShardName);
-				}
-
-				/* drop old shard */
-				SendCommandToWorker(workerName, workerPort, dropQuery->data);
+				appendStringInfo(dropQuery, DROP_FOREIGN_TABLE_COMMAND,
+								 qualifiedShardName);
 			}
+
+			/* drop old shard */
+			SendCommandToWorker(workerName, workerPort, dropQuery->data);
 		}
 
 		/* delete shard row */
@@ -1454,8 +1359,6 @@
 
 
 /*
-<<<<<<< HEAD
-=======
  * In case of failure, TryDropSplitShardsOnFailure drops in-progress shard placements from both the
  * coordinator and mx nodes.
  */
@@ -1528,7 +1431,6 @@
 
 
 /*
->>>>>>> 24e695ca
  * SplitShard API to split a given shard (or shard group) in non-blocking fashion
  * based on specified split points to a set of destination nodes.
  * splitOperation                   : Customer operation that triggered split.
@@ -1586,6 +1488,11 @@
 		databaseName);
 	ClaimConnectionExclusively(sourceConnection);
 
+	HTAB *mapOfShardToPlacementCreatedByWorkflow =
+		CreateEmptyMapForShardsCreatedByWorkflow();
+
+	HTAB *mapOfDummyShardToPlacement = CreateSimpleHash(NodeAndOwner,
+														GroupedShardSplitInfos);
 	MultiConnection *sourceReplicationConnection =
 		GetReplicationConnection(sourceShardToCopyNode->workerName,
 								 sourceShardToCopyNode->workerPort);
@@ -1594,7 +1501,8 @@
 	PG_TRY();
 	{
 		/* 1) Physically create split children. */
-		CreateSplitShardsForShardGroup(shardGroupSplitIntervalListList,
+		CreateSplitShardsForShardGroup(mapOfShardToPlacementCreatedByWorkflow,
+									   shardGroupSplitIntervalListList,
 									   workersForPlacementList);
 
 		/*
@@ -1602,10 +1510,8 @@
 		 *    Refer to the comment section of 'CreateDummyShardsForShardGroup' for indepth
 		 *    information.
 		 */
-		HTAB *mapOfPlacementToDummyShardList = CreateSimpleHash(NodeAndOwner,
-																GroupedShardSplitInfos);
 		CreateDummyShardsForShardGroup(
-			mapOfPlacementToDummyShardList,
+			mapOfDummyShardToPlacement,
 			sourceColocatedShardIntervalList,
 			shardGroupSplitIntervalListList,
 			sourceShardToCopyNode,
@@ -1620,7 +1526,7 @@
 		 * initial COPY phase, like we do for the replica identities on the
 		 * target shards.
 		 */
-		CreateReplicaIdentitiesForDummyShards(mapOfPlacementToDummyShardList);
+		CreateReplicaIdentitiesForDummyShards(mapOfDummyShardToPlacement);
 
 		/* 4) Create Publications. */
 		CreatePublications(sourceConnection, publicationInfoHash);
@@ -1774,9 +1680,6 @@
 		CreateForeignKeyConstraints(shardGroupSplitIntervalListList,
 									workersForPlacementList);
 
-<<<<<<< HEAD
-		/* 24) Close source connection */
-=======
 		/*
 		 * 24) Drop dummy shards.
 		 */
@@ -1789,7 +1692,6 @@
 		ExecuteSplitShardReleaseSharedMemory(sourceShardToCopyNode);
 
 		/* 25) Close source connection */
->>>>>>> 24e695ca
 		CloseConnection(sourceConnection);
 
 		/* 26) Close all subscriber connections */
@@ -1803,14 +1705,12 @@
 		/* end ongoing transactions to enable us to clean up */
 		ShutdownAllConnections();
 
-		/* Do a best effort cleanup of shards created on workers in the above block
-		 * TODO(niupre): We don't need to do this once shard cleaner can clean replication
-		 * artifacts.
-		 */
+		/* Do a best effort cleanup of shards created on workers in the above block */
+		TryDropSplitShardsOnFailure(mapOfShardToPlacementCreatedByWorkflow);
+
 		DropAllLogicalReplicationLeftovers(SHARD_SPLIT);
 
-		bool isSuccess = false;
-		CompleteNewOperationNeedingCleanup(isSuccess);
+		DropDummyShards(mapOfDummyShardToPlacement);
 
 		ExecuteSplitShardReleaseSharedMemory(sourceShardToCopyNode);
 
@@ -1843,7 +1743,7 @@
  * Note 2 : Given there is an overlap of source and destination in Worker0, Shard1_1 and Shard2_1 need not be created.
  */
 static void
-CreateDummyShardsForShardGroup(HTAB *mapOfPlacementToDummyShardList,
+CreateDummyShardsForShardGroup(HTAB *mapOfDummyShardToPlacement,
 							   List *sourceColocatedShardIntervalList,
 							   List *shardGroupSplitIntervalListList,
 							   WorkerNode *sourceWorkerNode,
@@ -1880,43 +1780,13 @@
 				splitShardCreationCommandList,
 				shardInterval->shardId);
 
-			/* Log resource for cleanup in case of failure only.
-			 * Before we log a record, do a best effort check to see if a shard with same name exists.
-			 * This is because, it will cause shard creation to fail and we will end up cleaning the
-			 * old shard. We don't want that.
-			 */
-			bool relationExists = CheckIfRelationWithSameNameExists(shardInterval,
-																	workerPlacementNode);
-
-			if (relationExists)
-			{
-				ereport(ERROR, (errcode(ERRCODE_DUPLICATE_TABLE),
-								errmsg("Relation %s already exists on worker %s:%d.",
-									   ConstructQualifiedShardName(shardInterval),
-									   workerPlacementNode->workerName,
-									   workerPlacementNode->workerPort)));
-			}
-			else
-			{
-				/* Log shard in pg_dist_cleanup. Given dummy shards are transient resources,
-				 * we want to cleanup irrespective of operation success or failure.
-				 */
-				CleanupPolicy policy = CLEANUP_ALWAYS;
-				InsertCleanupRecordInSubtransaction(CLEANUP_SHARD_PLACEMENT,
-													ConstructQualifiedShardName(
-														shardInterval),
-													workerPlacementNode->groupId,
-													policy);
-
-				/* Create dummy source shard on the specified placement list */
-				CreateObjectOnPlacement(splitShardCreationCommandList,
-										workerPlacementNode);
-
-				/* Add dummy source shard entry created for placement node in map */
-				AddDummyShardEntryInMap(mapOfPlacementToDummyShardList,
-										workerPlacementNode->nodeId,
-										shardInterval);
-			}
+			/* Create dummy source shard on the specified placement list */
+			CreateObjectOnPlacement(splitShardCreationCommandList, workerPlacementNode);
+
+			/* Add dummy source shard entry created for placement node in map */
+			AddDummyShardEntryInMap(mapOfDummyShardToPlacement,
+									workerPlacementNode->nodeId,
+									shardInterval);
 		}
 	}
 
@@ -1945,42 +1815,12 @@
 				splitShardCreationCommandList,
 				shardInterval->shardId);
 
-			/* Log resource for cleanup in case of failure only.
-			 * Before we log a record, do a best effort check to see if a shard with same name exists.
-			 * This is because, it will cause shard creation to fail and we will end up cleaning the
-			 * old shard. We don't want that.
-			 */
-			bool relationExists = CheckIfRelationWithSameNameExists(shardInterval,
-																	sourceWorkerNode);
-
-			if (relationExists)
-			{
-				ereport(ERROR, (errcode(ERRCODE_DUPLICATE_TABLE),
-								errmsg("Relation %s already exists on worker %s:%d.",
-									   ConstructQualifiedShardName(shardInterval),
-									   sourceWorkerNode->workerName,
-									   sourceWorkerNode->workerPort)));
-			}
-			else
-			{
-				/* Log shard in pg_dist_cleanup. Given dummy shards are transient resources,
-				 * we want to cleanup irrespective of operation success or failure.
-				 */
-				CleanupPolicy policy = CLEANUP_ALWAYS;
-				InsertCleanupRecordInSubtransaction(CLEANUP_SHARD_PLACEMENT,
-													ConstructQualifiedShardName(
-														shardInterval),
-													sourceWorkerNode->groupId,
-													policy);
-
-				/* Create dummy split child shard on source worker node */
-				CreateObjectOnPlacement(splitShardCreationCommandList, sourceWorkerNode);
-
-				/* Add dummy split child shard entry created on source node */
-				AddDummyShardEntryInMap(mapOfPlacementToDummyShardList,
-										sourceWorkerNode->nodeId,
-										shardInterval);
-			}
+			/* Create dummy split child shard on source worker node */
+			CreateObjectOnPlacement(splitShardCreationCommandList, sourceWorkerNode);
+
+			/* Add dummy split child shard entry created on source node */
+			AddDummyShardEntryInMap(mapOfDummyShardToPlacement, sourceWorkerNode->nodeId,
+									shardInterval);
 		}
 	}
 }
@@ -2236,8 +2076,7 @@
  * of logical replication. We cautiously delete only the dummy shards added in the DummyShardHashMap.
  */
 static void
-AddDummyShardEntryInMap(HTAB *mapOfPlacementToDummyShardList,
-						uint32 targetNodeId,
+AddDummyShardEntryInMap(HTAB *mapOfDummyShardToPlacement, uint32 targetNodeId,
 						ShardInterval *shardInterval)
 {
 	NodeAndOwner key;
@@ -2246,8 +2085,7 @@
 
 	bool found = false;
 	GroupedDummyShards *nodeMappingEntry =
-		(GroupedDummyShards *) hash_search(mapOfPlacementToDummyShardList,
-										   &key,
+		(GroupedDummyShards *) hash_search(mapOfDummyShardToPlacement, &key,
 										   HASH_ENTER,
 										   &found);
 	if (!found)
@@ -2257,6 +2095,68 @@
 
 	nodeMappingEntry->shardIntervals =
 		lappend(nodeMappingEntry->shardIntervals, shardInterval);
+}
+
+
+/*
+ * DropDummyShards traverses the dummy shard map and drops shard at given node.
+ * It fails if the shard cannot be dropped.
+ */
+static void
+DropDummyShards(HTAB *mapOfDummyShardToPlacement)
+{
+	HASH_SEQ_STATUS status;
+	hash_seq_init(&status, mapOfDummyShardToPlacement);
+
+	GroupedDummyShards *entry = NULL;
+	while ((entry = (GroupedDummyShards *) hash_seq_search(&status)) != NULL)
+	{
+		uint32 nodeId = entry->key.nodeId;
+		WorkerNode *shardToBeDroppedNode = FindNodeWithNodeId(nodeId,
+															  false /* missingOk */);
+
+		int connectionFlags = FOR_DDL;
+		connectionFlags |= OUTSIDE_TRANSACTION;
+		MultiConnection *connection = GetNodeUserDatabaseConnection(
+			connectionFlags,
+			shardToBeDroppedNode->workerName,
+			shardToBeDroppedNode->workerPort,
+			CurrentUserName(),
+			NULL /* databaseName */);
+
+		List *dummyShardIntervalList = entry->shardIntervals;
+		ShardInterval *shardInterval = NULL;
+		foreach_ptr(shardInterval, dummyShardIntervalList)
+		{
+			DropDummyShard(connection, shardInterval);
+		}
+
+		CloseConnection(connection);
+	}
+}
+
+
+/*
+ * DropDummyShard drops a given shard on the node connection.
+ * It fails if the shard cannot be dropped.
+ */
+static void
+DropDummyShard(MultiConnection *connection, ShardInterval *shardInterval)
+{
+	char *qualifiedShardName = ConstructQualifiedShardName(shardInterval);
+	StringInfo dropShardQuery = makeStringInfo();
+
+	/* Caller enforces that foreign tables cannot be split (use DROP_REGULAR_TABLE_COMMAND) */
+	appendStringInfo(dropShardQuery, DROP_REGULAR_TABLE_COMMAND,
+					 qualifiedShardName);
+
+	/*
+	 * Since the dummy shard is expected to be present on the given node,
+	 * fail if it cannot be dropped during cleanup.
+	 */
+	ExecuteCriticalRemoteCommand(
+		connection,
+		dropShardQuery->data);
 }
 
 
