<<<<<<< HEAD
DROP TYPE IF EXISTS citus.split_mode;

-- Three modes to be implemented: blocking, non_blocking and auto.
-- Currently, the default / only supported mode is blocking.
CREATE TYPE citus.split_mode AS ENUM (
    'blocking',
    'non_blocking'
);

=======
>>>>>>> 4b89493e
CREATE OR REPLACE FUNCTION pg_catalog.citus_split_shard_by_split_points(
    shard_id bigint,
    split_points text[],
    -- A 'nodeId' is a uint32 in CITUS [1, 4294967296] but postgres does not have unsigned type support.
    -- Use integer (consistent with other previously defined UDFs that take nodeId as integer) as for all practical purposes it is big enough.
    node_ids integer[],
    -- Three modes to be implemented: block_writes, force_logical and auto.
    -- Currently, the default / only supported mode is block_writes.
    shard_transfer_mode citus.shard_transfer_mode default 'block_writes')
RETURNS void
LANGUAGE C STRICT
AS 'MODULE_PATHNAME', $$citus_split_shard_by_split_points$$;
COMMENT ON FUNCTION pg_catalog.citus_split_shard_by_split_points(shard_id bigint, split_points text[], nodeIds integer[], citus.shard_transfer_mode)
    IS 'split a shard using split mode.';<|MERGE_RESOLUTION|>--- conflicted
+++ resolved
@@ -1,15 +1,3 @@
-<<<<<<< HEAD
-DROP TYPE IF EXISTS citus.split_mode;
-
--- Three modes to be implemented: blocking, non_blocking and auto.
--- Currently, the default / only supported mode is blocking.
-CREATE TYPE citus.split_mode AS ENUM (
-    'blocking',
-    'non_blocking'
-);
-
-=======
->>>>>>> 4b89493e
 CREATE OR REPLACE FUNCTION pg_catalog.citus_split_shard_by_split_points(
     shard_id bigint,
     split_points text[],
